/*
 * The MIT License
 *
 * Copyright (c) 2016, CloudBees, Inc.
 *
 * Permission is hereby granted, free of charge, to any person obtaining a copy
 * of this software and associated documentation files (the "Software"), to deal
 * in the Software without restriction, including without limitation the rights
 * to use, copy, modify, merge, publish, distribute, sublicense, and/or sell
 * copies of the Software, and to permit persons to whom the Software is
 * furnished to do so, subject to the following conditions:
 *
 * The above copyright notice and this permission notice shall be included in
 * all copies or substantial portions of the Software.
 *
 * THE SOFTWARE IS PROVIDED "AS IS", WITHOUT WARRANTY OF ANY KIND, EXPRESS OR
 * IMPLIED, INCLUDING BUT NOT LIMITED TO THE WARRANTIES OF MERCHANTABILITY,
 * FITNESS FOR A PARTICULAR PURPOSE AND NONINFRINGEMENT. IN NO EVENT SHALL THE
 * AUTHORS OR COPYRIGHT HOLDERS BE LIABLE FOR ANY CLAIM, DAMAGES OR OTHER
 * LIABILITY, WHETHER IN AN ACTION OF CONTRACT, TORT OR OTHERWISE, ARISING FROM,
 * OUT OF OR IN CONNECTION WITH THE SOFTWARE OR THE USE OR OTHER DEALINGS IN
 * THE SOFTWARE.
 */
package org.csanchez.jenkins.plugins.kubernetes.pod.retention;


import static org.hamcrest.MatcherAssert.assertThat;
import static org.junit.Assert.*;
import static org.mockito.Mockito.*;

import io.fabric8.kubernetes.client.utils.Utils;
import java.io.IOException;
import java.net.HttpURLConnection;
import java.util.LinkedList;
import java.util.List;
import java.util.Map;
import java.util.Set;
import java.util.concurrent.TimeUnit;
import java.util.stream.Collectors;

import edu.umd.cs.findbugs.annotations.NonNull;
import hudson.Extension;
import hudson.model.TaskListener;
import hudson.slaves.ComputerLauncher;
import hudson.slaves.OfflineCause;
import hudson.util.StreamTaskListener;
import io.fabric8.kubernetes.api.model.*;
import io.fabric8.kubernetes.client.Watcher;
import io.fabric8.kubernetes.client.server.mock.KubernetesServer;
import jenkins.model.Jenkins;
import okhttp3.mockwebserver.RecordedRequest;
import org.csanchez.jenkins.plugins.kubernetes.PodTemplate;
import org.csanchez.jenkins.plugins.kubernetes.*;
import org.hamcrest.Matchers;
import org.junit.After;
import org.junit.Rule;
import org.junit.Test;
import org.junit.rules.ExternalResource;
import org.jvnet.hudson.test.JenkinsRule;
import org.mockito.ArgumentCaptor;

public class ReaperTest {

    private static final Long EVENT_WAIT_PERIOD_MS = 10L;

    @Rule
    public JenkinsRule j = new JenkinsRule();

    @Rule
    public KubernetesServer server = new KubernetesServer();

    @Rule
    public CapturingReaperListener listener = new CapturingReaperListener();

    @After
    public void tearDown() {
        KubernetesClientProvider.invalidateAll();
    }

    @Test
    public void testMaybeActivate() throws IOException, InterruptedException {
        KubernetesCloud cloud = addCloud("k8s", "foo");
        String watchPodsPath = "/api/v1/namespaces/foo/pods?allowWatchBookmarks=true&watch=true";
        server.expect().withPath(watchPodsPath)
                .andUpgradeToWebSocket()
                .open()
                .done()
                .always();

        // add node that does not exist in k8s so it get's removed
        KubernetesSlave podNotRunning = addNode(cloud, "k8s-node-123", "k8s-node");
        assertEquals("node added to jenkins", j.jenkins.getNodes().size(), 1);

        // activate reaper
        Reaper r = Reaper.getInstance();
        r.maybeActivate();

        // k8s node which no pod should be deleted on activation
        assertEquals("node removed from jenkins", j.jenkins.getNodes().size(), 0);

        // watch was created
        assertTrue(r.isWatchingCloud(cloud.name));

        kubeClientRequests()
                // expect pod not running to be removed
                .assertRequestCount("/api/v1/namespaces/foo/pods/k8s-node-123", 1)
                // watch to be created
                .assertRequestCountAtLeast(watchPodsPath, 1);

        // create new node to verify activate is not run again
        KubernetesSlave newNode = addNode(cloud, "new-123", "new");
        j.jenkins.addNode(newNode);
        assertEquals("node added to jenkins", j.jenkins.getNodes().size(), 1);
        // call again should not add any more calls
        r.maybeActivate();

        kubeClientRequests()
                // expect not to be called
                .assertRequestCount("/api/v1/namespaces/foo/pods/new-123", 0);
        assertEquals("node not removed from jenkins", j.jenkins.getNodes().size(), 1);
    }

    @Test
    public void testWatchFailOnActivate() throws IOException, InterruptedException {
        KubernetesCloud cloud = addCloud("k8s", "foo");
        // activate reaper
        Reaper r = Reaper.getInstance();
        r.maybeActivate();

        // expect watch to be attempted
        kubeClientRequests()
                .assertRequestCountAtLeast("/api/v1/namespaces/foo/pods?allowWatchBookmarks=true&watch=true", 1);
        // watch failed to register
        assertFalse(r.isWatchingCloud(cloud.name));
    }

    @Test
    public void testActivateOnNewComputer() throws IOException, InterruptedException {
        server.expect().withPath("/api/v1/namespaces/foo/pods?allowWatchBookmarks=true&watch=true")
                .andUpgradeToWebSocket()
                .open()
                .done()
                .always();

        // initiate reaper
        Reaper r = Reaper.getInstance();

        // add new cloud
        KubernetesCloud cloud = addCloud("k8s", "foo");
        KubernetesSlave n2 = addNode(cloud, "p1-123", "p1");
        TaskListener tl = mock(TaskListener.class);
        KubernetesComputer kc = new KubernetesComputer(n2);

        // should not be watching the newly created cloud at this point
        assertFalse("should not be watching cloud", r.isWatchingCloud(cloud.name));

        // fire compute on-line event
        r.preLaunch(kc, tl);

        // expect new cloud registered
        while (!r.isWatchingCloud(cloud.name)) {
            Thread.sleep(100);
        }
        kubeClientRequests()
                .assertRequestCountAtLeast("/api/v1/namespaces/foo/pods?allowWatchBookmarks=true&watch=true", 1);
    }

    @Test(timeout = 10_000)
    public void testReconnectOnNewComputer() throws InterruptedException, IOException {
        KubernetesCloud cloud = addCloud("k8s", "foo");
        String watchPodsPath = "/api/v1/namespaces/foo/pods?allowWatchBookmarks=true&watch=true";
        server.expect().withPath(watchPodsPath)
                .andUpgradeToWebSocket()
                .open()
                .done()
                .once();
        // trigger HTTP_GONE status which should result in Watcher#onClose(Exception)
        server.expect().withPath(watchPodsPath)
                .andUpgradeToWebSocket()
                .open()
                .waitFor(EVENT_WAIT_PERIOD_MS)
                .andEmit(outdatedEvent())
                .done()
                .once();
        // after Gone error, should reconnect fresh
        server.expect().withPath(watchPodsPath)
                .andUpgradeToWebSocket()
                .open()
                .done()
                .always();

        // activate reaper
        Reaper r = Reaper.getInstance();
        r.maybeActivate();

        waitForKubeClientRequests(2)
                .assertRequestCount(watchPodsPath, 2);

        // error status event should be filtered out
        listener.expectNoEvents();

        // wait until watch is removed
        System.out.println("Waiting for watch to be removed");
        while (r.isWatchingCloud(cloud.name)) {
            Thread.sleep(250L);
        }
        System.out.println("Watch removed");

        // launch computer
        KubernetesSlave n2 = addNode(cloud, "p1-123", "p1");
        TaskListener tl = mock(TaskListener.class);
        KubernetesComputer kc = new KubernetesComputer(n2);
        r.preLaunch(kc, tl);

        // should have started new watch
        System.out.println("Waiting for a new watch to be started");
        while (!r.isWatchingCloud(cloud.name)) {
            Thread.sleep(100);
        }
        System.out.println("Watch started");
    }

    @Test(timeout = 10_000)
    public void testAddWatchWhenCloudAdded() throws InterruptedException, IOException {
        String watchPodsPath = "/api/v1/namespaces/foo/pods?allowWatchBookmarks=true&watch=true";
        server.expect().withPath(watchPodsPath)
                .andUpgradeToWebSocket()
                .open()
                .done()
                .always();

        // activate reaper
        Reaper r = Reaper.getInstance();
        r.maybeActivate();

        String cloudName = "k8s";
        assertFalse("should not be watching cloud", r.isWatchingCloud(cloudName));

        KubernetesCloud cloud = addCloud(cloudName, "foo");

        // invalidate client
        j.jenkins.clouds.add(cloud);

        // watch is added
        assertTrue("should be watching cloud", r.isWatchingCloud(cloud.name));
        kubeClientRequests()
                .assertRequestCountAtLeast(watchPodsPath, 1);
    }

    @Test(timeout = 10_000)
    public void testRemoveWatchWhenCloudRemoved() throws InterruptedException, IOException {
        KubernetesCloud cloud = addCloud("k8s", "foo");
        String watchPodsPath = "/api/v1/namespaces/foo/pods?allowWatchBookmarks=true&watch=true";
        server.expect().withPath(watchPodsPath)
                .andUpgradeToWebSocket()
                .open()
                .done()
                .always();

        // activate reaper
        Reaper r = Reaper.getInstance();
        r.maybeActivate();

        // should not be watching the newly created cloud at this point
        assertTrue("should be watching cloud", r.isWatchingCloud(cloud.name));

        // invalidate client
        j.jenkins.clouds.remove(cloud);

        // watch is removed
        assertFalse("should not be watching cloud", r.isWatchingCloud(cloud.name));
    }

    @Test(timeout = 10_000)
    public void testReplaceWatchWhenCloudUpdated() throws InterruptedException, IOException {
        KubernetesCloud cloud = addCloud("k8s", "foo");
        Pod node123 = new PodBuilder()
                .withNewStatus()
                .endStatus()
                .withNewMetadata()
                .withName("node-123")
                .withNamespace("bar")
                .endMetadata()
                .build();

        String watchFooPodsPath = "/api/v1/namespaces/foo/pods?allowWatchBookmarks=true&watch=true";
        server.expect().withPath(watchFooPodsPath)
                .andUpgradeToWebSocket()
                .open()
                .done()
                .always();

        String watchBarPodsPath = "/api/v1/namespaces/bar/pods?allowWatchBookmarks=true&watch=true";
        server.expect().withPath(watchBarPodsPath)
                .andUpgradeToWebSocket()
                .open()
                .waitFor(EVENT_WAIT_PERIOD_MS)
                .andEmit(new WatchEvent(node123, "MODIFIED"))
                .done()
                .always();
        // don't remove pod on activate
        server.expect().withPath("/api/v1/namespaces/bar/pods/node-123").andReturn(200, node123).once();

        // activate reaper
        Reaper r = Reaper.getInstance();
        r.maybeActivate();

        // should not be watching the newly created cloud at this point
        assertTrue("should be watching cloud", r.isWatchingCloud(cloud.name));

        // invalidate client
        cloud.setNamespace("bar");
        j.jenkins.save();

        KubernetesSlave node = addNode(cloud, "node-123", "node");

        // watch is still active
        assertTrue("should be watching cloud", r.isWatchingCloud(cloud.name));

        listener.waitForEvents()
                .expectEvent(Watcher.Action.MODIFIED, node);
        kubeClientRequests()
                .assertRequestCountAtLeast(watchBarPodsPath, 1);
    }

    @Test(timeout = 10_000)
    public void testStopWatchingOnCloseException() throws InterruptedException {
        KubernetesCloud cloud = addCloud("k8s", "foo");
        String watchPodsPath = "/api/v1/namespaces/foo/pods?allowWatchBookmarks=true&watch=true";
        server.expect().withPath(watchPodsPath)
                .andUpgradeToWebSocket()
                .open()
                .done()
                .once();
        // trigger HTTP_GONE status which should result in Watcher#onClose(Exception)
        server.expect().withPath(watchPodsPath)
                .andUpgradeToWebSocket()
                .open()
                .waitFor(EVENT_WAIT_PERIOD_MS)
                .andEmit(outdatedEvent())
                .done()
                .once();

        // activate reaper
        Reaper r = Reaper.getInstance();
        r.maybeActivate();

        waitForKubeClientRequests(2)
                .assertRequestCount(watchPodsPath, 2);

        // error status event should be filtered out
        listener.expectNoEvents();

        // watch is removed
        while (r.isWatchingCloud(cloud.name)) {
            Thread.sleep(250L);
        }
        assertFalse(r.isWatchingCloud(cloud.name));
    }

    @Test(timeout = 10_000)
    public void testKeepWatchingOnKubernetesApiServerError() throws InterruptedException {
        KubernetesCloud cloud = addCloud("k8s", "foo");
        String watchPodsPath = "/api/v1/namespaces/foo/pods?allowWatchBookmarks=true&watch=true";
        server.expect().withPath(watchPodsPath)
                .andUpgradeToWebSocket()
                .open()
                .waitFor(EVENT_WAIT_PERIOD_MS)
                .andEmit(errorEvent())
                .done()
                .once();
        // trigger error action event
        server.expect().withPath(watchPodsPath).andReturnChunked(500).once();
        server.expect().withPath(watchPodsPath)
                .andUpgradeToWebSocket()
                .open()
                .done()
                .once();
        server.expect().withPath(watchPodsPath)
                .andUpgradeToWebSocket()
                .open()
                .done()
                .always();
        server.expect().withPath(watchPodsPath).andReturnChunked(200).always();

        // activate reaper
        Reaper r = Reaper.getInstance();
        r.maybeActivate();

        waitForKubeClientRequests(3)
                .assertRequestCount(watchPodsPath, 3);

        // error status event should be filtered out
        listener.expectNoEvents();

        // watch is still active
        assertTrue(r.isWatchingCloud(cloud.name));
    }

    @Test(timeout = 10_000)
    public void testKeepWatchingOnStatusWatchEvent() throws InterruptedException {
        KubernetesCloud cloud = addCloud("k8s", "foo");
        String watchPodsPath = "/api/v1/namespaces/foo/pods?allowWatchBookmarks=true&watch=true";
        server.expect().withPath(watchPodsPath).andReturnChunked(200).once();
        Status status = new Status();
        status.setStatus("Unknown");
        status.setReason("Some reason");
        status.setCode(200);
        server.expect().withPath(watchPodsPath)
                .andReturnChunked(200, new WatchEvent(status, "ERROR"))
                .once();

        // activate reaper
        Reaper r = Reaper.getInstance();
        r.maybeActivate();

        waitForKubeClientRequests(2)
                .assertRequestCount(watchPodsPath, 2);

        // error status event should be filtered out
        listener.expectNoEvents();

        // watch is still active
        assertTrue(r.isWatchingCloud(cloud.name));
    }

    @Test
    public void testCloseWatchersOnShutdown() throws InterruptedException {
        String watchPodsPath = "/api/v1/namespaces/foo/pods?allowWatchBookmarks=true&watch=true";

        server.expect().withPath(watchPodsPath)
                .andUpgradeToWebSocket()
                .open()
                .done()
                .always();

        // add more clouds to make sure they are all closed
        KubernetesCloud cloud = addCloud("k8s", "foo");
        KubernetesCloud cloud2 = addCloud("c2", "foo");
        KubernetesCloud cloud3 = addCloud("c3", "foo");

        // activate reaper
        Reaper r = Reaper.getInstance();
        r.maybeActivate();

        // watching cloud
        assertTrue(r.isWatchingCloud(cloud.name));
        assertTrue(r.isWatchingCloud(cloud2.name));
        assertTrue(r.isWatchingCloud(cloud3.name));

        // trigger shutdown listener
        new Reaper.ReaperShutdownListener().onBeforeShutdown();

        // watchers removed
        assertFalse(r.isWatchingCloud(cloud.name));
        assertFalse(r.isWatchingCloud(cloud2.name));
        assertFalse(r.isWatchingCloud(cloud3.name));
    }

    @Test(timeout = 10_000)
    public void testDeleteNodeOnPodDelete() throws IOException, InterruptedException {
        KubernetesCloud cloud = addCloud("k8s", "foo");
        KubernetesSlave node = addNode(cloud, "node-123", "node");
        Pod node123 = createPod(node);

        server.expect().withPath("/api/v1/namespaces/foo/pods?allowWatchBookmarks=true&watch=true")
                .andUpgradeToWebSocket()
                .open()
                .waitFor(EVENT_WAIT_PERIOD_MS)
                .andEmit(new WatchEvent(node123, "DELETED"))
                .waitFor(EVENT_WAIT_PERIOD_MS)
                .andEmit(new WatchEvent(node123, "BOOKMARK"))
                .done()
        .always();
        // don't remove pod on activate
        server.expect().withPath("/api/v1/namespaces/foo/pods/node-123").andReturn(200, node123).once();

        // activate reaper
        Reaper r = Reaper.getInstance();
        r.maybeActivate();

        // verify node is still registered
        assertEquals("jenkins nodes", j.jenkins.getNodes().size(), 1);

        // wait for the delete event to be processed
        waitForKubeClientRequests(6)
                .assertRequestCountAtLeast("/api/v1/namespaces/foo/pods?allowWatchBookmarks=true&watch=true", 3);

        // verify listener got notified
        listener.expectEvent(Watcher.Action.DELETED, node);

        // verify computer disconnected with offline cause
        verify(node.getComputer()).disconnect(isA(PodOfflineCause.class));

        // expect node to be removed
        assertEquals("jenkins nodes", j.jenkins.getNodes().size(), 0);
    }

    @Test(timeout = 10_000)
    public void testTerminateAgentOnContainerTerminated() throws IOException, InterruptedException {
        KubernetesCloud cloud = addCloud("k8s", "foo");
        KubernetesSlave node = addNode(cloud, "node-123", "node");
        Pod node123 = withContainerStatusTerminated(createPod(node));

        String watchPodsPath = "/api/v1/namespaces/foo/pods?allowWatchBookmarks=true&watch=true";
        server.expect().withPath("/api/v1/namespaces/foo/pods?allowWatchBookmarks=true&watch=true")
                .andUpgradeToWebSocket()
                .open()
                .waitFor(EVENT_WAIT_PERIOD_MS)
                .andEmit(new WatchEvent(node123, "MODIFIED"))
                .waitFor(EVENT_WAIT_PERIOD_MS)
                .andEmit(new WatchEvent(node123, "BOOKMARK"))
                .done()
        .always();
        // don't remove pod on activate
        server.expect().withPath("/api/v1/namespaces/foo/pods/node-123").andReturn(200, node123).once();
        // Get logs
        server.expect()
                .withPath("/api/v1/namespaces/foo/pods?fieldSelector=" + Utils.toUrlEncoded("metadata.name=node-123"))
                .andReturn(200, new PodListBuilder().withNewMetadata().endMetadata().withItems(node123).build())
                .always();
        server.expect()
                .withPath("/api/v1/namespaces/foo/pods/node-123/log?pretty=false&tailLines=30")
                .andReturn(200, "some log")
                .always();

        // activate reaper
        Reaper r = Reaper.getInstance();
        r.maybeActivate();

        // verify node is still registered
        assertEquals("jenkins nodes", j.jenkins.getNodes().size(), 1);

        // verify listener got notified
        listener.waitForEvents().expectEvent(Watcher.Action.MODIFIED, node);

        // expect node to be terminated
        verify(node, atLeastOnce()).terminate();
        // verify computer disconnected with offline cause
        verify(node.getComputer(), atLeastOnce()).disconnect(isA(PodOfflineCause.class));
        // verify node is still registered (will be removed when pod deleted)
        assertEquals("jenkins nodes", j.jenkins.getNodes().size(), 1);
    }

    @Test(timeout = 10_000)
    public void testTerminateAgentOnPodFailed() throws IOException, InterruptedException {
        System.out.println(server.getKubernetesMockServer().getPort());
        KubernetesCloud cloud = addCloud("k8s", "foo");
        KubernetesSlave node = addNode(cloud, "node-123", "node");
        Pod node123 = createPod(node);
        node123.getStatus().setPhase("Failed");

        server.expect().withPath("/api/v1/namespaces/foo/pods?allowWatchBookmarks=true&watch=true")
                .andUpgradeToWebSocket()
                .open()
                .waitFor(EVENT_WAIT_PERIOD_MS)
                .andEmit(new WatchEvent(node123, "MODIFIED"))
                .waitFor(EVENT_WAIT_PERIOD_MS)
                .andEmit(new WatchEvent(node123, "BOOKMARK"))
                .done()
        .always();
        // don't remove pod on activate
        server.expect().withPath("/api/v1/namespaces/foo/pods/node-123").andReturn(200, node123).once();

        // activate reaper
        Reaper r = Reaper.getInstance();
        r.maybeActivate();

        // verify node is still registered
        assertEquals("jenkins nodes", j.jenkins.getNodes().size(), 1);

        // verify listener got notified
        listener.waitForEvents()
                .expectEvent(Watcher.Action.MODIFIED, node);

        // expect node to be terminated
        verify(node, atLeastOnce()).terminate();
        // verify computer disconnected with offline cause
        verify(node.getComputer()).disconnect(isA(PodOfflineCause.class));
        // verify node is still registered (will be removed when pod deleted)
        assertEquals("jenkins nodes", j.jenkins.getNodes().size(), 1);
    }

    @Test(timeout = 10_000)
    public void testTerminateAgentOnImagePullBackoff() throws IOException, InterruptedException {
        KubernetesCloud cloud = addCloud("k8s", "foo");
        KubernetesSlave node = addNode(cloud, "node-123", "node");
        Pod node123 = withContainerImagePullBackoff(createPod(node));

        String watchPodsPath = "/api/v1/namespaces/foo/pods?allowWatchBookmarks=true&watch=true";
        server.expect().withPath(watchPodsPath)
                .andUpgradeToWebSocket()
                .open()
                .waitFor(EVENT_WAIT_PERIOD_MS)
                .andEmit(new WatchEvent(node123, "MODIFIED"))
                .waitFor(EVENT_WAIT_PERIOD_MS)
                .andEmit(new WatchEvent(node123, "BOOKMARK"))
                .done()
        .always();
        // don't remove pod on activate
        server.expect().withPath("/api/v1/namespaces/foo/pods/node-123").andReturn(200, node123).once();

        // activate reaper
        Reaper r = Reaper.getInstance();
        r.maybeActivate();

        // verify node is still registered
        assertEquals("jenkins nodes", j.jenkins.getNodes().size(), 1);

        // wait for the delete event to be processed
        waitForKubeClientRequests(6)
                .assertRequestCountAtLeast(watchPodsPath, 3);

        // verify listener got notified
        listener.expectEvent(Watcher.Action.MODIFIED, node);

        // expect node to be terminated
        verify(node, atLeastOnce()).terminate();
        // verify computer disconnected with offline cause
        verify(node.getComputer(), atLeastOnce()).disconnect(isA(PodOfflineCause.class));
        // verify node is still registered (will be removed when pod deleted)
        assertEquals("jenkins nodes", j.jenkins.getNodes().size(), 1);
    }

    private Pod withContainerImagePullBackoff(Pod pod) {
        ContainerStatus status = new ContainerStatusBuilder()
                .withNewState()
                .withNewWaiting("something Back-off pulling image something", "ImagePullBackoff")
                .endState()
                .build();
        pod.getStatus().getContainerStatuses().add(status);
        return pod;
    }

    private Pod withContainerStatusTerminated(Pod pod) {
<<<<<<< HEAD
        PodStatus podStatus = pod.getStatus();
        podStatus.getConditions().add(new PodConditionBuilder()
                .withType("Ready")
                .withStatus("True")
                .build());
        podStatus.getContainerStatuses().add(new ContainerStatusBuilder()
                .withState(new ContainerStateBuilder()
                        .withNewTerminated()
                        .withExitCode(123)
                        .withReason("because")
                        .and()
                        .build())
                .build());

=======
        ContainerStatus status = new ContainerStatusBuilder()
                .withNewState()
                .withNewTerminated()
                .withExitCode(123)
                .withReason("because")
                .withContainerID("foo")
                .endTerminated()
                .endState()
                .build();
        pod.getStatus().getContainerStatuses().add(status);
>>>>>>> 227c16b6
        return pod;
    }

    private Pod createPod(KubernetesSlave node) {
        return new PodBuilder()
                .withNewMetadata()
                .withName(node.getPodName())
                .withNamespace(node.getNamespace())
                .endMetadata()
                .withNewSpec()
                .endSpec()
                .withNewStatus()
                .endStatus()
                .build();
    }

    private KubernetesSlave addNode(KubernetesCloud cld, String podName, String nodeName) throws IOException {
        KubernetesSlave node = mock(KubernetesSlave.class);
        when(node.getNodeName()).thenReturn(nodeName);
        when(node.getNamespace()).thenReturn(cld.getNamespace());
        when(node.getPodName()).thenReturn(podName);
        when(node.getKubernetesCloud()).thenReturn(cld);
        when(node.getCloudName()).thenReturn(cld.name);
        when(node.getNumExecutors()).thenReturn(1);
        PodTemplate podTemplate = new PodTemplate();
        when(node.getTemplate()).thenReturn(podTemplate);
        when(node.getRunListener()).thenReturn(StreamTaskListener.fromStderr());
        ComputerLauncher launcher = mock(ComputerLauncher.class);
        when(node.getLauncher()).thenReturn(launcher);
        KubernetesComputer computer = mock(KubernetesComputer.class);
        when(node.getComputer()).thenReturn(computer);
        j.jenkins.addNode(node);
        return node;
    }

    private KubernetesCloud addCloud(String name, String namespace) {
        KubernetesCloud c = new KubernetesCloud(name);
        c.setServerUrl(server.getClient().getMasterUrl().toString());
        c.setNamespace(namespace);
        c.setSkipTlsVerify(true);
        j.jenkins.clouds.add(c);
        return c;
    }

    /**
     * Get all the requests made to the kube client so far. Drains the captured requests. Next
     * call to this method will only return newly captured requests.
     * @return captured kube client requests so far
     * @throws InterruptedException interrupted exception
     */
    private CapturedRequests kubeClientRequests() throws InterruptedException {
        int count = server.getKubernetesMockServer().getRequestCount();
        List<RecordedRequest> requests = new LinkedList<>();
        while (count-- > 0) {
            RecordedRequest rr = server.getKubernetesMockServer().takeRequest(1, TimeUnit.SECONDS);
            if (rr != null) {
                requests.add(rr);
            }
        }
        return new CapturedRequests(requests);
    }

    /**
     * Wait until the specified number of kube client requests are captured.
     * @param count number of requests to wait for
     * @return captured requests
     * @throws InterruptedException interrupted exception
     */
    private CapturedRequests waitForKubeClientRequests(int count) throws InterruptedException {
        List<RecordedRequest> requests = new LinkedList<>();
        while (count-- > 0) {
            requests.add(server.getKubernetesMockServer().takeRequest());
        }
        return new CapturedRequests(requests);
    }

    /**
     * Wait until the specified request is captured.
     * @param path number of requests to wait for
     * @return captured requests
     * @throws InterruptedException interrupted exception
     */
    private CapturedRequests waitForKubeClientRequests(String path) throws InterruptedException {
        List<RecordedRequest> requests = new LinkedList<>();
        while (true) {
            RecordedRequest rr = server.getKubernetesMockServer().takeRequest();
            requests.add(rr);
            if (rr.getPath().equals(path)) {
                return new CapturedRequests(requests);
            }
        }
    }

    private static class CapturedRequests {

        private final Map<String, Long> countByPath;

        CapturedRequests(List<RecordedRequest> requests) {
            this.countByPath = requests.stream().collect(Collectors.groupingBy(RecordedRequest::getPath, Collectors.counting()));
        }

        CapturedRequests assertRequestCount(String path, long count) {
            assertEquals(path + " count", count, (long) countByPath.getOrDefault(path, 0L));
            return this;
        }

        CapturedRequests assertRequestCountAtLeast(String path, long count) {
            assertThat(path + " count at least", countByPath.getOrDefault(path, 0L), Matchers.greaterThanOrEqualTo(count));
            return this;
        }
    }

    @Extension
    public static class CapturingReaperListener extends ExternalResource implements Reaper.Listener {

        private static final List<ReaperListenerWatchEvent> CAPTURED_EVENTS = new LinkedList<>();

        @Override
        public synchronized void onEvent(@NonNull Watcher.Action action, @NonNull KubernetesSlave node, @NonNull Pod pod, @NonNull Set<String> terminationReaons) throws IOException, InterruptedException {
            CAPTURED_EVENTS.add(new ReaperListenerWatchEvent(action, node, pod));
            notifyAll();
        }

        /**
         * Test should use {@link #waitForEvents()}, not this method
         */
        private synchronized CapturingReaperListener waitForEventsOnJenkinsExtensionInstance() throws InterruptedException {
            while (CAPTURED_EVENTS.isEmpty()) {
                wait();
            }
            return this;
        }

        /**
         * Tests should use this method to wait for events to be processed by the Reaper cloud watcher.
         * @return jenkins extension instance
         * @throws InterruptedException if wait was interrupted
         */
        public CapturingReaperListener waitForEvents() throws InterruptedException {
            // find the instance that Jenkins created and wait on that one
            CapturingReaperListener l = Jenkins.get().getExtensionList(Reaper.Listener.class).get(CapturingReaperListener.class);
            if (l == null) {
                throw new RuntimeException("CapturingReaperListener not registered in Jenkins");
            }

            return l.waitForEventsOnJenkinsExtensionInstance();
        }

        /**
         * Verify that the watcher received an event of the given action and target node.
         * @param action action to match
         * @param node target node
         */
        public synchronized void expectEvent(Watcher.Action action, KubernetesSlave node) {
            boolean found = CAPTURED_EVENTS.stream().anyMatch(e -> e.action == action && e.node == node);
            assertTrue("expected event: " + action + ", " + node, found);
        }

        /**
         * Expect not event to have been received.
         */
        public synchronized void expectNoEvents() {
            assertEquals("no watcher events", 0, CAPTURED_EVENTS.size());
        }

        @Override
        protected void after() {
            CAPTURED_EVENTS.clear();
        }
    }

    private static class ReaperListenerWatchEvent {
        final Watcher.Action action;
        final KubernetesSlave node;
        final Pod pod;

        private ReaperListenerWatchEvent(Watcher.Action action, KubernetesSlave node, Pod pod) {
            this.action = action;
            this.node = node;
            this.pod = pod;
        }

        @Override
        public String toString() {
            return "[" + action + ", " + node + ", " + pod + "]";
        }
    }

    private static WatchEvent outdatedEvent() {
        return new WatchEventBuilder()
                .withType(Watcher.Action.ERROR.name())
                .withNewStatusObject()
                .withCode(HttpURLConnection.HTTP_GONE)
                .withMessage("410: The event in requested index is outdated and cleared (the requested history has been cleared [3/1]) [2]")
                .endStatusObject()
                .build();
    }

    private static WatchEvent errorEvent() {
        return new WatchEventBuilder()
                .withType(Watcher.Action.ERROR.name())
                .withNewStatusObject()
                .withCode(HttpURLConnection.HTTP_INTERNAL_ERROR)
                .withMessage("500: Internal error")
                .endStatusObject()
                .build();
    }
}<|MERGE_RESOLUTION|>--- conflicted
+++ resolved
@@ -633,22 +633,11 @@
     }
 
     private Pod withContainerStatusTerminated(Pod pod) {
-<<<<<<< HEAD
         PodStatus podStatus = pod.getStatus();
         podStatus.getConditions().add(new PodConditionBuilder()
                 .withType("Ready")
                 .withStatus("True")
                 .build());
-        podStatus.getContainerStatuses().add(new ContainerStatusBuilder()
-                .withState(new ContainerStateBuilder()
-                        .withNewTerminated()
-                        .withExitCode(123)
-                        .withReason("because")
-                        .and()
-                        .build())
-                .build());
-
-=======
         ContainerStatus status = new ContainerStatusBuilder()
                 .withNewState()
                 .withNewTerminated()
@@ -658,8 +647,7 @@
                 .endTerminated()
                 .endState()
                 .build();
-        pod.getStatus().getContainerStatuses().add(status);
->>>>>>> 227c16b6
+        podStatus.getContainerStatuses().add(status);
         return pod;
     }
 
