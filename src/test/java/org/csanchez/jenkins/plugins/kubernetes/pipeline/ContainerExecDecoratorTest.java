/*
 * The MIT License
 *
 * Copyright (c) 2016, Carlos Sanchez
 *
 * Permission is hereby granted, free of charge, to any person obtaining a copy
 * of this software and associated documentation files (the "Software"), to deal
 * in the Software without restriction, including without limitation the rights
 * to use, copy, modify, merge, publish, distribute, sublicense, and/or sell
 * copies of the Software, and to permit persons to whom the Software is
 * furnished to do so, subject to the following conditions:
 *
 * The above copyright notice and this permission notice shall be included in
 * all copies or substantial portions of the Software.
 *
 * THE SOFTWARE IS PROVIDED "AS IS", WITHOUT WARRANTY OF ANY KIND, EXPRESS OR
 * IMPLIED, INCLUDING BUT NOT LIMITED TO THE WARRANTIES OF MERCHANTABILITY,
 * FITNESS FOR A PARTICULAR PURPOSE AND NONINFRINGEMENT. IN NO EVENT SHALL THE
 * AUTHORS OR COPYRIGHT HOLDERS BE LIABLE FOR ANY CLAIM, DAMAGES OR OTHER
 * LIABILITY, WHETHER IN AN ACTION OF CONTRACT, TORT OR OTHERWISE, ARISING FROM,
 * OUT OF OR IN CONNECTION WITH THE SOFTWARE OR THE USE OR OTHER DEALINGS IN
 * THE SOFTWARE.
 */

package org.csanchez.jenkins.plugins.kubernetes.pipeline;

import static org.csanchez.jenkins.plugins.kubernetes.KubernetesTestUtil.*;
import static org.hamcrest.Matchers.*;
import static org.junit.Assert.*;
import static org.mockito.Mockito.*;

import java.io.ByteArrayOutputStream;
import java.io.IOException;
import java.util.ArrayList;
import java.util.Collections;
import java.util.HashMap;
import java.util.List;
import java.util.Map;
import java.util.Optional;
import java.util.concurrent.TimeUnit;
import java.util.concurrent.atomic.AtomicInteger;
import java.util.logging.Level;
import java.util.logging.Logger;
import java.util.regex.Pattern;

import hudson.EnvVars;
import hudson.model.Computer;
import org.apache.commons.io.output.TeeOutputStream;
import org.apache.commons.lang.RandomStringUtils;
import org.csanchez.jenkins.plugins.kubernetes.KubernetesClientProvider;
import org.csanchez.jenkins.plugins.kubernetes.KubernetesCloud;
import org.csanchez.jenkins.plugins.kubernetes.KubernetesSlave;
import org.csanchez.jenkins.plugins.kubernetes.PodTemplate;
import org.jenkinsci.plugins.workflow.steps.StepContext;
import org.junit.After;
import org.junit.Before;
import org.junit.BeforeClass;
import org.junit.Rule;
import org.junit.Test;
import org.junit.rules.ExpectedException;
import org.junit.rules.TestName;
import org.jvnet.hudson.test.Issue;
import org.jvnet.hudson.test.LoggerRule;

import hudson.Launcher;
import hudson.Launcher.DummyLauncher;
import hudson.Launcher.ProcStarter;
import hudson.model.Node;
import hudson.util.StreamTaskListener;
import io.fabric8.kubernetes.api.model.Container;
import io.fabric8.kubernetes.api.model.ContainerBuilder;
import io.fabric8.kubernetes.api.model.Pod;
import io.fabric8.kubernetes.api.model.PodBuilder;
import io.fabric8.kubernetes.client.HttpClientAware;
import io.fabric8.kubernetes.client.KubernetesClient;
import okhttp3.OkHttpClient;

/**
 * @author Carlos Sanchez
 */
public class ContainerExecDecoratorTest {
    @Rule
    public ExpectedException exception = ExpectedException.none();

    private KubernetesCloud cloud;
    private static KubernetesClient client;
    private static final Pattern PID_PATTERN = Pattern.compile("^((?:\\[\\d+\\] )?pid is \\d+)$", Pattern.MULTILINE);

    private ContainerExecDecorator decorator;
    private Pod pod;
    private KubernetesSlave agent;

    @Rule
    public LoggerRule containerExecLogs = new LoggerRule()
            .record(Logger.getLogger(ContainerExecDecorator.class.getName()), Level.ALL) //
            .record(Logger.getLogger(KubernetesClientProvider.class.getName()), Level.ALL);

    @Rule
    public TestName name = new TestName();

    @BeforeClass
    public static void isKubernetesConfigured() throws Exception {
        assumeKubernetes();
    }

    @Before
    public void configureCloud() throws Exception {
        cloud = setupCloud(this, name);
        client = cloud.connect();
        deletePods(client, getLabels(this, name), false);

        String image = "busybox";
        Container c = new ContainerBuilder().withName(image).withImagePullPolicy("IfNotPresent").withImage(image)
                .withCommand("cat").withTty(true).build();
        Container d = new ContainerBuilder().withName(image + "1").withImagePullPolicy("IfNotPresent").withImage(image)
                .withCommand("cat").withTty(true).withWorkingDir("/home/jenkins/agent1").build();
        String podName = "test-command-execution-" + RandomStringUtils.random(5, "bcdfghjklmnpqrstvwxz0123456789");
        pod = client.pods().create(new PodBuilder().withNewMetadata().withName(podName)
<<<<<<< HEAD
                .withLabels(getLabels(this, name)).endMetadata().withNewSpec().withContainers(c, d).endSpec().build());
=======
                .withLabels(getLabels(this, name)).endMetadata().withNewSpec().withContainers(c).withNodeSelector(Collections.singletonMap("kubernetes.io/os", "linux")).endSpec().build());
>>>>>>> 9b470e68

        System.out.println("Created pod: " + pod.getMetadata().getName());

        PodTemplate template = new PodTemplate();
        template.setName(pod.getMetadata().getName());
        agent = mock(KubernetesSlave.class);
        when(agent.getNamespace()).thenReturn(client.getNamespace());
        when(agent.getPodName()).thenReturn(pod.getMetadata().getName());
        doReturn(cloud).when(agent).getKubernetesCloud();
        when(agent.getPod()).thenReturn(Optional.of(pod));
        StepContext context = mock(StepContext.class);
        when(context.get(Node.class)).thenReturn(agent);

        decorator = new ContainerExecDecorator();
        decorator.setNodeContext(new KubernetesNodeContext(context));
        decorator.setContainerName(image);
    }

    @After
    public void after() throws Exception {
        client.pods().delete(pod);
        deletePods(client, getLabels(this, name), true);
    }

    /**
     * Test that multiple command execution in parallel works
     * 
     * @throws Exception
     */
    @Test(timeout = 10000)
    public void testCommandExecution() throws Exception {
        Thread[] t = new Thread[10];
        List<ProcReturn> results = Collections.synchronizedList(new ArrayList<>(t.length));
        for (int i = 0; i < t.length; i++) {
            t[i] = newThread(i, results);
        }
        for (int i = 0; i < t.length; i++) {
            t[i].start();
        }
        for (int i = 0; i < t.length; i++) {
            t[i].join();
        }
        assertEquals("Not all threads finished successfully", t.length, results.size());
        for (ProcReturn r : results) {
            assertTrue("Output should contain pid: " + r.output, PID_PATTERN.matcher(r.output).find());
            assertEquals(0, r.exitCode);
            assertFalse(r.proc.isAlive());
        }
    }

    private Thread newThread(int i, List<ProcReturn> results) {
        return new Thread(new Runnable() {
            @Override
            public void run() {
                try {
                    command(results, i);
                } finally {
                    System.out.println("Thread " + i + " finished");
                }
            }
        }, "test-" + i);
    }

    private void command(List<ProcReturn> results, int i) {
        ProcReturn r;
        try {
            r = execCommand(false, "sh", "-c", "cd /tmp; echo ["+i+"] pid is $$$$ > test; cat /tmp/test");
        } catch (Exception e) {
            throw new RuntimeException(e);
        }
        results.add(r);
    }

    @Test
    public void testCommandExecutionFailure() throws Exception {
        ProcReturn r = execCommand(false, "false");
        assertEquals(1, r.exitCode);
        assertFalse(r.proc.isAlive());
    }

    @Test
    public void testCommandExecutionFailureHighError() throws Exception {
        ProcReturn r = execCommand(false, "sh", "-c", "return 127");
        assertEquals(127, r.exitCode);
        assertFalse(r.proc.isAlive());
    }

    @Test
    public void testQuietCommandExecution() throws Exception {
        ProcReturn r = execCommand(true, "echo", "pid is 9999");
        assertFalse("Output should not contain command: " + r.output, PID_PATTERN.matcher(r.output).find());
        assertEquals(0, r.exitCode);
        assertFalse(r.proc.isAlive());
    }

    @Test
    public void testCommandExecutionWithNohup() throws Exception {
        ProcReturn r = execCommand(false, "nohup", "sh", "-c",
                "sleep 5; cd /tmp; echo pid is $$$$ > test; cat /tmp/test");
        assertTrue("Output should contain pid: " + r.output, PID_PATTERN.matcher(r.output).find());
        assertEquals(0, r.exitCode);
        assertFalse(r.proc.isAlive());
    }

    @Test
    public void commandsEscaping() {
        ProcStarter procStarter = new DummyLauncher(null).launch();
        procStarter = procStarter.cmds("$$$$", "$$?");

        String[] commands = ContainerExecDecorator.getCommands(procStarter, null);
        assertArrayEquals(new String[] { "\\$\\$", "\\$?" }, commands);
    }

    @Test
    public void testCommandExecutionWithEscaping() throws Exception {
        ProcReturn r = execCommand(false, "sh", "-c", "cd /tmp; false; echo result is $$? > test; cat /tmp/test");
        assertTrue("Output should contain result: " + r.output,
                Pattern.compile("^(result is 1)$", Pattern.MULTILINE).matcher(r.output).find());
        assertEquals(0, r.exitCode);
        assertFalse(r.proc.isAlive());
    }

    @Test
    public void testCommandExecutionWithNohupAndError() throws Exception {
        ProcReturn r = execCommand(false, "nohup", "sh", "-c", "sleep 5; return 127");
        assertEquals(127, r.exitCode);
        assertFalse(r.proc.isAlive());
    }

    @Test
    @Issue("JENKINS-46719")
    public void testContainerDoesNotExist() throws Exception {
        decorator.setContainerName("doesNotExist");
        exception.expect(IOException.class);
        exception.expectMessage(containsString("container [doesNotExist] does not exist in pod ["));
        execCommand(false, "nohup", "sh", "-c", "sleep 5; return 127");
    }

    /**
     * Reproduce JENKINS-55392
     * 
     * Caused by: java.util.concurrent.RejectedExecutionException: Task okhttp3.RealCall$AsyncCall@30f55c9f rejected
     * from java.util.concurrent.ThreadPoolExecutor@25634758[Terminated, pool size = 0, active threads = 0, queued tasks
     * = 0, completed tasks = 0]
     * 
     * @throws Exception
     */
    @Test
    @Issue("JENKINS-55392")
    public void testRejectedExecutionException() throws Exception {
        assertTrue(client instanceof HttpClientAware);
        OkHttpClient httpClient = ((HttpClientAware) client).getHttpClient();
        System.out.println("Max requests: " + httpClient.dispatcher().getMaxRequests() + "/"
                + httpClient.dispatcher().getMaxRequestsPerHost());
        System.out.println("Connection count: " + httpClient.connectionPool().connectionCount() + " - "
                + httpClient.connectionPool().idleConnectionCount());
        List<Thread> threads = new ArrayList<>();
        final AtomicInteger errors = new AtomicInteger(0);
        for (int i = 0; i < 10; i++) {
            final String name = "Thread " + i;
            Thread t = new Thread(new Runnable() {
                public void run() {
                    try {
                        System.out.println(name + " Connection count: " + httpClient.connectionPool().connectionCount()
                                + " - " + httpClient.connectionPool().idleConnectionCount());
                        ProcReturn r = execCommand(false, "echo", "test");
                    } catch (Exception e) {
                        errors.incrementAndGet();
                        System.out.println(e.getMessage());
                    }
                };
            });
            threads.add(t);
        }

        // force expiration of client
        KubernetesClientProvider.invalidate(cloud.getDisplayName());
        cloud.connect();

        // this should not close the connection because we have execs still pending
        boolean expireClients = KubernetesClientProvider.closeExpiredClients();
        assertFalse(expireClients);

        threads.stream().forEach(t -> t.start());
        threads.stream().forEach(t -> {
            try {
                System.out.println("Waiting for " + t.getName());
                t.join();
            } catch (InterruptedException e) {
                throw new RuntimeException(e);
            }
        });
        System.out.println("Connection count: " + httpClient.connectionPool().connectionCount() + " - "
                + httpClient.connectionPool().idleConnectionCount());
        assertEquals("Errors in threads", 0, errors.get());
    }

    @Test
    @Issue("JENKINS-50429")
    public void testContainerExecPerformance() throws Exception {
        for (int i = 0; i < 10; i++) {
            ProcReturn r = execCommand(false, "ls");
        }
    }

    @Test
    @Issue("JENKINS-58975")
    public void testContainerExecOnCustomWorkingDir() throws Exception {
        doReturn(null).when((Node)agent).toComputer();
        ProcReturn r = execCommandInContainer("busybox1", agent, false, "env");
        assertTrue("Environment variable workingDir1 should be changed to /home/jenkins/agent1",
                r.output.contains("workingDir1=/home/jenkins/agent1"));
        assertEquals(0, r.exitCode);
        assertFalse(r.proc.isAlive());
    }

    @Test
    @Issue("JENKINS-58975")
    public void testContainerExecOnCustomWorkingDirWithComputeEnvVars() throws Exception {
        EnvVars computeEnvVars = new EnvVars();
        computeEnvVars.put("MyDir", "dir");
        computeEnvVars.put("MyCustomDir", "/home/jenkins/agent");
        Computer computer = mock(Computer.class);
        doReturn(computeEnvVars).when(computer).getEnvironment();

        doReturn(computer).when((Node)agent).toComputer();
        ProcReturn r = execCommandInContainer("busybox1", agent, false, "env");
        assertTrue("Environment variable workingDir1 should be changed to /home/jenkins/agent1",
                r.output.contains("workingDir1=/home/jenkins/agent1"));
        assertTrue("Environment variable MyCustomDir should be changed to /home/jenkins/agent1",
                r.output.contains("MyCustomDir=/home/jenkins/agent1"));
        assertEquals(0, r.exitCode);
        assertFalse(r.proc.isAlive());
    }

    private ProcReturn execCommand(boolean quiet, String... cmd) throws Exception {
        return execCommandInContainer(null, null, quiet, cmd);
    }

    private ProcReturn execCommandInContainer(String containerName, Node node, boolean quiet, String... cmd) throws Exception {
        if (containerName != null && ! containerName.isEmpty()) {
            decorator.setContainerName(containerName);
        }
        ByteArrayOutputStream out = new ByteArrayOutputStream();
        Launcher launcher = decorator
                .decorate(new DummyLauncher(new StreamTaskListener(new TeeOutputStream(out, System.out))), node);
        Map<String, String> envs = new HashMap<>(100);
        for (int i = 0; i < 50; i++) {
            envs.put("aaaaaaaa" + i, "bbbbbbbb");
        }
        envs.put("workingDir1", "/home/jenkins/agent");

        ContainerExecProc proc = (ContainerExecProc) launcher
                .launch(launcher.new ProcStarter().pwd("/tmp").cmds(cmd).envs(envs).quiet(quiet));
        // wait for proc to finish (shouldn't take long)
        for (int i = 0; proc.isAlive() && i < 200; i++) {
            Thread.sleep(100);
        }
        assertFalse("proc is alive", proc.isAlive());
        int exitCode = proc.joinWithTimeout(10, TimeUnit.SECONDS, StreamTaskListener.fromStderr());
        return new ProcReturn(proc, exitCode, out.toString());
    }

    class ProcReturn {
        public int exitCode;
        public String output;
        public ContainerExecProc proc;

        ProcReturn(ContainerExecProc proc, int exitCode, String output) {
            this.proc = proc;
            this.exitCode = exitCode;
            this.output = output;
        }
    }
}<|MERGE_RESOLUTION|>--- conflicted
+++ resolved
@@ -116,11 +116,7 @@
                 .withCommand("cat").withTty(true).withWorkingDir("/home/jenkins/agent1").build();
         String podName = "test-command-execution-" + RandomStringUtils.random(5, "bcdfghjklmnpqrstvwxz0123456789");
         pod = client.pods().create(new PodBuilder().withNewMetadata().withName(podName)
-<<<<<<< HEAD
-                .withLabels(getLabels(this, name)).endMetadata().withNewSpec().withContainers(c, d).endSpec().build());
-=======
-                .withLabels(getLabels(this, name)).endMetadata().withNewSpec().withContainers(c).withNodeSelector(Collections.singletonMap("kubernetes.io/os", "linux")).endSpec().build());
->>>>>>> 9b470e68
+                .withLabels(getLabels(this, name)).endMetadata().withNewSpec().withContainers(c, d).withNodeSelector(Collections.singletonMap("kubernetes.io/os", "linux")).endSpec().build());
 
         System.out.println("Created pod: " + pod.getMetadata().getName());
 
