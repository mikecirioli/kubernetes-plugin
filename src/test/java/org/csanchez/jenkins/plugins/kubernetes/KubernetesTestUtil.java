--- conflicted
+++ resolved
@@ -212,15 +212,9 @@
                 try {
                     forkJoinPool.submit(() -> IntStream.range(1, 1_000_000).anyMatch(i -> {
                         try {
-<<<<<<< HEAD
-                            FilterWatchListDeletable<Pod, PodList> pods = client.pods().withLabels(labels);
-                            LOGGER.log(INFO, "Still waiting for pods to terminate: {0}", print(pods));
-                            boolean allTerminated = pods.list().getItems().isEmpty();
-=======
                             PodList list = client.pods().withLabels(labels).list();
                             LOGGER.log(INFO, "Still waiting for pods to terminate: {0}", print(list));
                             boolean allTerminated = list.getItems().isEmpty();
->>>>>>> f3ee7cdb
                             if (allTerminated) {
                                 LOGGER.log(INFO, "All pods are terminated: {0}", print(list));
                             } else {
@@ -239,17 +233,10 @@
                 }
             }
 
-<<<<<<< HEAD
-            FilterWatchListDeletable<Pod, PodList> pods = client.pods().withLabels(labels);
-            if (!pods.list().getItems().isEmpty()) {
-                LOGGER.log(WARNING, "Deleting leftover pods: {0}", print(pods));
-                if (Boolean.TRUE.equals(pods.delete())) {
-=======
             PodList list = client.pods().withLabels(labels).list();
             if (!list.getItems().isEmpty()) {
                 LOGGER.log(WARNING, "Deleting leftover pods: {0}", print(list));
                 if (Boolean.TRUE.equals(client.pods().withLabels(labels).delete())) {
->>>>>>> f3ee7cdb
                     return true;
                 }
 
@@ -258,13 +245,8 @@
         return false;
     }
 
-<<<<<<< HEAD
-    private static List<String> print(FilterWatchListDeletable<Pod, PodList> pods) {
-        return pods.list().getItems().stream()
-=======
     private static List<String> print(PodList podList) {
         return podList.getItems().stream()
->>>>>>> f3ee7cdb
                 .map(pod -> String.format("%s (%s)", pod.getMetadata().getName(), pod.getStatus().getPhase()))
                 .collect(Collectors.toList());
     }
