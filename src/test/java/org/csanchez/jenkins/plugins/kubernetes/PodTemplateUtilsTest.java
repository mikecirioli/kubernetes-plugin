/*
 * The MIT License
 *
 * Copyright (c) 2016, Carlos Sanchez and others
 *
 * Permission is hereby granted, free of charge, to any person obtaining a copy
 * of this software and associated documentation files (the "Software"), to deal
 * in the Software without restriction, including without limitation the rights
 * to use, copy, modify, merge, publish, distribute, sublicense, and/or sell
 * copies of the Software, and to permit persons to whom the Software is
 * furnished to do so, subject to the following conditions:
 *
 * The above copyright notice and this permission notice shall be included in
 * all copies or substantial portions of the Software.
 *
 * THE SOFTWARE IS PROVIDED "AS IS", WITHOUT WARRANTY OF ANY KIND, EXPRESS OR
 * IMPLIED, INCLUDING BUT NOT LIMITED TO THE WARRANTIES OF MERCHANTABILITY,
 * FITNESS FOR A PARTICULAR PURPOSE AND NONINFRINGEMENT. IN NO EVENT SHALL THE
 * AUTHORS OR COPYRIGHT HOLDERS BE LIABLE FOR ANY CLAIM, DAMAGES OR OTHER
 * LIABILITY, WHETHER IN AN ACTION OF CONTRACT, TORT OR OTHERWISE, ARISING FROM,
 * OUT OF OR IN CONNECTION WITH THE SOFTWARE OR THE USE OR OTHER DEALINGS IN
 * THE SOFTWARE.
 */

package org.csanchez.jenkins.plugins.kubernetes;

import static java.util.Arrays.*;
import static java.util.Collections.*;
import static org.csanchez.jenkins.plugins.kubernetes.PodTemplateUtils.*;
import static org.hamcrest.Matchers.*;
import static org.hamcrest.Matchers.contains;
import static org.junit.Assert.*;
import static org.mockito.Matchers.*;

import org.junit.Before;
import org.junit.Test;
import org.junit.runner.RunWith;
import org.mockito.Mock;
import org.mockito.stubbing.Answer;
import org.powermock.api.mockito.PowerMockito;
import org.powermock.core.classloader.annotations.PrepareForTest;
import org.powermock.modules.junit4.PowerMockRunner;

<<<<<<< HEAD
=======
import com.google.common.base.Preconditions;

>>>>>>> 85d847d7
import hudson.model.Label;
import hudson.model.labels.LabelAtom;
import jenkins.model.Jenkins;

<<<<<<< HEAD
import static java.util.Arrays.asList;
import static java.util.Collections.singletonList;
import static org.hamcrest.Matchers.contains;
import static org.hamcrest.Matchers.empty;
import static org.junit.Assert.*;
import static org.csanchez.jenkins.plugins.kubernetes.PodTemplateUtils.*;
import static org.mockito.Matchers.anyString;

=======
>>>>>>> 85d847d7
@RunWith(PowerMockRunner.class)
@PrepareForTest({Jenkins.class})
public class PodTemplateUtilsTest {

    private static final PodImagePullSecret SECRET_1 = new PodImagePullSecret("secret1");
    private static final PodImagePullSecret SECRET_2 = new PodImagePullSecret("secret2");
    private static final PodImagePullSecret SECRET_3 = new PodImagePullSecret("secret3");

    private static final ContainerTemplate JNLP_1 = new ContainerTemplate("jnlp", "jnlp:1");
    private static final ContainerTemplate JNLP_2 = new ContainerTemplate("jnlp", "jnlp:2");

    private static final ContainerTemplate MAVEN_1 = new ContainerTemplate("maven", "maven:1", "sh -c", "cat");
    private static final ContainerTemplate MAVEN_2 = new ContainerTemplate("maven", "maven:2");

    @Mock
    private Jenkins jenkins;

    @Before
    public void setUp() {
        PowerMockito.mockStatic(Jenkins.class);
        PowerMockito.when(Jenkins.getInstance()).thenReturn(jenkins);
        Answer<Label> labeler = invocation -> {
            Preconditions.checkArgument(invocation != null && invocation.getArguments().length == 1 && invocation.getArguments()[0] instanceof String);
            return new LabelAtom((String)invocation.getArguments()[0]);
        };

        PowerMockito.doAnswer(labeler).when(jenkins).getLabel(anyString());
        PowerMockito.doAnswer(labeler).when(jenkins).getLabelAtom(anyString());
    }

    @Test
    public void shouldReturnContainerTemplateWhenParentIsNull() {
        ContainerTemplate result = combine(null, JNLP_2);
        assertEquals(result, JNLP_2);
    }

    @Test
    public void shouldOverrideTheImageAndInheritTheRest() {
        ContainerTemplate result = combine(MAVEN_1, MAVEN_2);
        assertEquals("maven:2", result.getImage());
        assertEquals("cat", result.getArgs());
    }


    @Test
    public void shouldReturnPodTemplateWhenParentIsNull() {
        PodTemplate template = new PodTemplate();
        template.setName("template");
        template.setServiceAccount("sa1");
        PodTemplate result = combine(null, template);
        assertEquals(result, template);
    }


    @Test
    public void shouldOverrideServiceAccountIfSpecified() {
        PodTemplate parent = new PodTemplate();
        parent.setName("parent");
        parent.setServiceAccount("sa");

        PodTemplate template1 = new PodTemplate();
        template1.setName("template1");
        template1.setServiceAccount("sa1");

        PodTemplate template2 = new PodTemplate();
        template1.setName("template2");

        PodTemplate result = combine(parent, template1);
        assertEquals("sa1", result.getServiceAccount());

        result = combine(parent, template2);
        assertEquals("sa", result.getServiceAccount());
    }

    @Test
    public void shouldOverrideNodeSelectorIfSpecified() {
        PodTemplate parent = new PodTemplate();
        parent.setName("parent");
        parent.setNodeSelector("key:value");

        PodTemplate template1 = new PodTemplate();
        template1.setName("template1");
        template1.setNodeSelector("key:value1");

        PodTemplate template2 = new PodTemplate();
        template2.setName("template2");

        PodTemplate result = combine(parent, template1);
        assertEquals("key:value1", result.getNodeSelector());

        result = combine(parent, template2);
        assertEquals("key:value", result.getNodeSelector());
    }



    @Test
    public void shouldCombineAllImagePullSecrets() {
        PodTemplate parent = new PodTemplate();
        parent.setName("parent");
        parent.setNodeSelector("key:value");
        parent.setImagePullSecrets(asList(SECRET_1));

        PodTemplate template1 = new PodTemplate();
        template1.setName("template1");
        template1.setImagePullSecrets(asList(SECRET_1, SECRET_2, SECRET_3));

        PodTemplate template2 = new PodTemplate();
        template2.setName("template2");
        template2.setImagePullSecrets(asList(SECRET_2, SECRET_3));

        PodTemplate template3 = new PodTemplate();
        template3.setName("template3");

        PodTemplate result = combine(parent, template1);
        assertEquals(3, result.getImagePullSecrets().size());

        result = combine(parent, template2);
        assertEquals(3, result.getImagePullSecrets().size());

        result = combine(parent, template3);
        assertEquals(1, result.getImagePullSecrets().size());
    }


    @Test
    public void shouldUnwrapParent() {
        PodTemplate parent = new PodTemplate();
        parent.setName("parent");
        parent.setLabel("parent");
        parent.setServiceAccount("sa");
        parent.setNodeSelector("key:value");
        parent.setImagePullSecrets(asList(SECRET_1));

        PodTemplate template1 = new PodTemplate();
        template1.setName("template1");
        template1.setInheritFrom("parent");
        template1.setServiceAccount("sa1");
        template1.setImagePullSecrets(asList(SECRET_2, SECRET_3));


        PodTemplate result = unwrap(template1, asList(parent, template1));
        assertEquals(3, result.getImagePullSecrets().size());
        assertEquals("sa1", result.getServiceAccount());
        assertEquals("key:value", result.getNodeSelector());
    }

    @Test
    public void shouldUnwrapMultipleParents() {
        PodTemplate parent = new PodTemplate();
        parent.setName("parent");
        parent.setLabel("parent");
        parent.setServiceAccount("sa");
        parent.setNodeSelector("key:value");
        parent.setImagePullSecrets(asList(SECRET_1));
        parent.setContainers(asList(JNLP_1, MAVEN_2));

        PodTemplate template1 = new PodTemplate();
        template1.setName("template1");
        template1.setLabel("template1");
        template1.setInheritFrom("parent");
        template1.setServiceAccount("sa1");
        template1.setImagePullSecrets(asList(SECRET_2));
        template1.setContainers(asList(JNLP_2));

        PodTemplate template2 = new PodTemplate();
        template2.setName("template2");
        template2.setLabel("template2");
        template2.setImagePullSecrets(asList(SECRET_3));
        template2.setContainers(asList(MAVEN_2));

        PodTemplate toUnwrap = new PodTemplate();
        toUnwrap.setName("toUnwrap");
        toUnwrap.setInheritFrom("template1 template2");


        PodTemplate result = unwrap(toUnwrap, asList(parent, template1, template2));
        assertEquals(3, result.getImagePullSecrets().size());
        assertEquals("sa1", result.getServiceAccount());
        assertEquals("key:value", result.getNodeSelector());
        assertEquals(2, result.getContainers().size());

        ContainerTemplate mavenTemplate = result.getContainers().stream().filter(c -> c.getName().equals("maven")).findFirst().orElse(null);
        assertNotNull(mavenTemplate);
        assertEquals("maven:2", mavenTemplate.getImage());
    }

    @Test
    public void shouldCombineAllPodSimpleEnvVars() {
        PodTemplate template1 = new PodTemplate();
        PodEnvVar podEnvVar1 = new PodEnvVar("key-1", "value-1");
        template1.setEnvVars(singletonList(podEnvVar1));

        PodTemplate template2 = new PodTemplate();
        PodEnvVar podEnvVar2 = new PodEnvVar("key-2", "value-2");
        PodEnvVar podEnvVar3 = new PodEnvVar("key-3", "value-3");
        template2.setEnvVars(asList(podEnvVar2, podEnvVar3));

        PodTemplate result = combine(template1, template2);

        assertThat(result.getEnvVars(), contains(podEnvVar1, podEnvVar2, podEnvVar3));
    }

    @Test
    public void shouldFilterOutNullOrEmptyPodSimpleEnvVars() {
        PodTemplate template1 = new PodTemplate();
        PodEnvVar podEnvVar1 = new PodEnvVar("", "value-1");
        template1.setEnvVars(singletonList(podEnvVar1));

        PodTemplate template2 = new PodTemplate();
        PodEnvVar podEnvVar2 = new PodEnvVar(null, "value-2");
        template2.setEnvVars(singletonList(podEnvVar2));

        PodTemplate result = combine(template1, template2);

        assertThat(result.getEnvVars(), empty());
    }

    @Test
<<<<<<< HEAD
    public void shouldCombineAllPodSecretEnvVars() {
        PodTemplate template1 = new PodTemplate();
        PodSecretEnvVar podSecretEnvVar1 = new PodSecretEnvVar("key-1", "secret-1", "secret-key-1");
        template1.setEnvVars(singletonList(podSecretEnvVar1));

        PodTemplate template2 = new PodTemplate();
        PodSecretEnvVar podSecretEnvVar2 = new PodSecretEnvVar("key-2", "secret-2", "secret-key-2");
        PodSecretEnvVar podSecretEnvVar3 = new PodSecretEnvVar("key-3", "secret-3", "secret-key-3");
        template2.setEnvVars(asList(podSecretEnvVar2, podSecretEnvVar3));

        PodTemplate result = combine(template1, template2);

        assertThat(result.getEnvVars(), contains(podSecretEnvVar1, podSecretEnvVar2, podSecretEnvVar3));
    }

    @Test
    public void shouldFilterOutNullOrEmptyPodSecretEnvVars() {
        PodTemplate template1 = new PodTemplate();
        PodSecretEnvVar podSecretEnvVar1 = new PodSecretEnvVar("", "secret-1", "secret-key-1");
        template1.setEnvVars(singletonList(podSecretEnvVar1));

        PodTemplate template2 = new PodTemplate();
        PodSecretEnvVar podSecretEnvVar2 = new PodSecretEnvVar(null, "secret-2", "secret-key-2");
        template2.setEnvVars(singletonList(podSecretEnvVar2));

        PodTemplate result = combine(template1, template2);

        assertThat(result.getEnvVars(), empty());
    }

    @Test
    public void shouldCombineAllSimpleEnvVars() {
=======
    public void shouldCombineAllEnvVars() {
>>>>>>> 85d847d7
        ContainerTemplate template1 = new ContainerTemplate("name-1", "image-1");
        ContainerEnvVar containerEnvVar1 = new ContainerEnvVar("key-1", "value-1");
        template1.setEnvVars(singletonList(containerEnvVar1));

        ContainerTemplate template2 = new ContainerTemplate("name-2", "image-2");
        ContainerEnvVar containerEnvVar2 = new ContainerEnvVar("key-2", "value-2");
        ContainerEnvVar containerEnvVar3 = new ContainerEnvVar("key-3", "value-3");
        template2.setEnvVars(asList(containerEnvVar2, containerEnvVar3));

        ContainerTemplate result = combine(template1, template2);

        assertThat(result.getEnvVars(), contains(containerEnvVar1, containerEnvVar2, containerEnvVar3));
    }

    @Test
<<<<<<< HEAD
    public void shouldFilterOutNullOrEmptySimpleEnvVars() {
=======
    public void shouldFilterOutNullOrEmptyEnvVars() {
>>>>>>> 85d847d7
        ContainerTemplate template1 = new ContainerTemplate("name-1", "image-1");
        ContainerEnvVar containerEnvVar1 = new ContainerEnvVar("", "value-1");
        template1.setEnvVars(singletonList(containerEnvVar1));

        ContainerTemplate template2 = new ContainerTemplate("name-2", "image-2");
        ContainerEnvVar containerEnvVar2 = new ContainerEnvVar(null, "value-2");
        template2.setEnvVars(singletonList(containerEnvVar2));

        ContainerTemplate result = combine(template1, template2);

        assertThat(result.getEnvVars(), empty());
    }

<<<<<<< HEAD
    @Test
    public void shouldCombineAllSecretEnvVars() {
        ContainerTemplate template1 = new ContainerTemplate("name-1", "image-1");
        ContainerSecretEnvVar containerSecretEnvVar1 = new ContainerSecretEnvVar("key-1", "secret-1", "secret-key-1");
        template1.setEnvVars(singletonList(containerSecretEnvVar1));

        ContainerTemplate template2 = new ContainerTemplate("name-2", "image-2");
        ContainerSecretEnvVar containerSecretEnvVar2 = new ContainerSecretEnvVar("key-2", "secret-2", "secret-key-2");
        ContainerSecretEnvVar containerSecretEnvVar3 = new ContainerSecretEnvVar("key-3", "secret-3", "secret-key-3");
        template2.setEnvVars(asList(containerSecretEnvVar2, containerSecretEnvVar3));

        ContainerTemplate result = combine(template1, template2);

        assertThat(result.getEnvVars(), contains(containerSecretEnvVar1, containerSecretEnvVar2, containerSecretEnvVar3));
    }

    @Test
    public void shouldFilterOutNullOrEmptySecretEnvVars() {
        ContainerTemplate template1 = new ContainerTemplate("name-1", "image-1");
        ContainerSecretEnvVar containerSecretEnvVar1 = new ContainerSecretEnvVar("", "secret-1", "secret-key-1");
        template1.setEnvVars(singletonList(containerSecretEnvVar1));

        ContainerTemplate template2 = new ContainerTemplate("name-2", "image-2");
        ContainerSecretEnvVar containerSecretEnvVar2 = new ContainerSecretEnvVar(null, "secret-2", "secret-key-2");
        template2.setEnvVars(singletonList(containerSecretEnvVar2));

        ContainerTemplate result = combine(template1, template2);

        assertThat(result.getEnvVars(), empty());
    }
=======
>>>>>>> 85d847d7
}<|MERGE_RESOLUTION|>--- conflicted
+++ resolved
@@ -41,26 +41,12 @@
 import org.powermock.core.classloader.annotations.PrepareForTest;
 import org.powermock.modules.junit4.PowerMockRunner;
 
-<<<<<<< HEAD
-=======
 import com.google.common.base.Preconditions;
 
->>>>>>> 85d847d7
 import hudson.model.Label;
 import hudson.model.labels.LabelAtom;
 import jenkins.model.Jenkins;
 
-<<<<<<< HEAD
-import static java.util.Arrays.asList;
-import static java.util.Collections.singletonList;
-import static org.hamcrest.Matchers.contains;
-import static org.hamcrest.Matchers.empty;
-import static org.junit.Assert.*;
-import static org.csanchez.jenkins.plugins.kubernetes.PodTemplateUtils.*;
-import static org.mockito.Matchers.anyString;
-
-=======
->>>>>>> 85d847d7
 @RunWith(PowerMockRunner.class)
 @PrepareForTest({Jenkins.class})
 public class PodTemplateUtilsTest {
@@ -280,7 +266,6 @@
     }
 
     @Test
-<<<<<<< HEAD
     public void shouldCombineAllPodSecretEnvVars() {
         PodTemplate template1 = new PodTemplate();
         PodSecretEnvVar podSecretEnvVar1 = new PodSecretEnvVar("key-1", "secret-1", "secret-key-1");
@@ -312,10 +297,7 @@
     }
 
     @Test
-    public void shouldCombineAllSimpleEnvVars() {
-=======
     public void shouldCombineAllEnvVars() {
->>>>>>> 85d847d7
         ContainerTemplate template1 = new ContainerTemplate("name-1", "image-1");
         ContainerEnvVar containerEnvVar1 = new ContainerEnvVar("key-1", "value-1");
         template1.setEnvVars(singletonList(containerEnvVar1));
@@ -331,11 +313,7 @@
     }
 
     @Test
-<<<<<<< HEAD
-    public void shouldFilterOutNullOrEmptySimpleEnvVars() {
-=======
     public void shouldFilterOutNullOrEmptyEnvVars() {
->>>>>>> 85d847d7
         ContainerTemplate template1 = new ContainerTemplate("name-1", "image-1");
         ContainerEnvVar containerEnvVar1 = new ContainerEnvVar("", "value-1");
         template1.setEnvVars(singletonList(containerEnvVar1));
@@ -349,7 +327,6 @@
         assertThat(result.getEnvVars(), empty());
     }
 
-<<<<<<< HEAD
     @Test
     public void shouldCombineAllSecretEnvVars() {
         ContainerTemplate template1 = new ContainerTemplate("name-1", "image-1");
@@ -380,6 +357,4 @@
 
         assertThat(result.getEnvVars(), empty());
     }
-=======
->>>>>>> 85d847d7
 }