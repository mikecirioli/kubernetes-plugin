package org.csanchez.jenkins.plugins.kubernetes;

import static org.hamcrest.MatcherAssert.assertThat;
import static org.hamcrest.Matchers.greaterThan;
import static org.junit.Assert.assertEquals;
import static org.junit.Assert.assertNull;
import static org.junit.Assert.assertTrue;
import static org.junit.Assert.fail;
import static org.mockito.ArgumentMatchers.eq;

import java.util.ArrayList;
import java.util.Arrays;
import java.util.Collection;
import java.util.Collections;
import java.util.LinkedHashMap;
import java.util.List;
import java.util.Map;
import java.util.logging.Level;
import java.util.logging.Logger;

import com.gargoylesoftware.htmlunit.html.DomElement;
import com.gargoylesoftware.htmlunit.html.DomNodeList;
import com.gargoylesoftware.htmlunit.html.HtmlButton;
import com.gargoylesoftware.htmlunit.html.HtmlElement;
import com.gargoylesoftware.htmlunit.html.HtmlForm;
import com.gargoylesoftware.htmlunit.html.HtmlFormUtil;
import com.gargoylesoftware.htmlunit.html.HtmlInput;
import com.gargoylesoftware.htmlunit.html.HtmlPage;
import com.google.common.collect.ImmutableMap;
import com.google.common.collect.Lists;
import io.fabric8.kubernetes.api.model.PodBuilder;
import io.fabric8.kubernetes.client.dsl.PodResource;
import org.apache.commons.beanutils.PropertyUtils;
import org.apache.commons.lang3.RandomStringUtils;
import org.apache.commons.lang3.RandomUtils;
import org.csanchez.jenkins.plugins.kubernetes.pod.retention.Always;
import org.csanchez.jenkins.plugins.kubernetes.pod.retention.PodRetention;
import org.csanchez.jenkins.plugins.kubernetes.volumes.EmptyDirVolume;
import org.csanchez.jenkins.plugins.kubernetes.volumes.PodVolume;
import org.csanchez.jenkins.plugins.kubernetes.volumes.workspace.WorkspaceVolume;
import org.hamcrest.Matchers;
import org.junit.After;
import org.junit.Rule;
import org.junit.Test;
import org.jvnet.hudson.test.JenkinsRule;
import org.jvnet.hudson.test.LoggerRule;
import org.jvnet.hudson.test.recipes.LocalData;
import org.mockito.Mockito;

import hudson.model.Label;
import hudson.slaves.NodeProvisioner;
import io.fabric8.kubernetes.api.model.Pod;
import io.fabric8.kubernetes.api.model.PodList;
import io.fabric8.kubernetes.client.KubernetesClient;
import io.fabric8.kubernetes.client.dsl.MixedOperation;
import jenkins.model.JenkinsLocationConfiguration;

public class KubernetesCloudTest {

    @Rule
    public JenkinsRule j = new JenkinsRule();

    @Rule
    public LoggerRule logs = new LoggerRule().record(Logger.getLogger(KubernetesCloud.class.getPackage().getName()),
            Level.ALL);

    @After
    public void tearDown() {
        System.getProperties().remove("KUBERNETES_JENKINS_URL");
    }

    @Test
    public void configRoundTrip() throws Exception {
        KubernetesCloud cloud = new KubernetesCloud("kubernetes");
        PodTemplate podTemplate = new PodTemplate();
        podTemplate.setName("test-template");
        podTemplate.setLabel("test");
        cloud.addTemplate(podTemplate);
        j.jenkins.clouds.add(cloud);
        j.jenkins.save();
        JenkinsRule.WebClient wc = j.createWebClient();
        HtmlPage p = wc.goTo("configureClouds/");
        HtmlForm f = p.getFormByName("config");
        j.submit(f);
        assertEquals("PodTemplate{id='"+podTemplate.getId()+"', name='test-template', label='test'}", podTemplate.toString());
    }

    @Test
    public void testInheritance() {

        ContainerTemplate jnlp = new ContainerTemplate("jnlp", "jnlp:1");
        ContainerTemplate maven = new ContainerTemplate("maven", "maven:1");
        maven.setTtyEnabled(true);
        maven.setCommand("cat");

        PodVolume podVolume = new EmptyDirVolume("/some/path", true);
        PodTemplate parent = new PodTemplate();
        parent.setName("parent");
        parent.setLabel("parent");
        parent.setContainers(Arrays.asList(jnlp));
        parent.setVolumes(Arrays.asList(podVolume));

        ContainerTemplate maven2 = new ContainerTemplate("maven", "maven:2");
        PodTemplate withNewMavenVersion = new PodTemplate();
        withNewMavenVersion.setContainers(Arrays.asList(maven2));

        PodTemplate result = PodTemplateUtils.combine(parent, withNewMavenVersion);
    }

    @Test(expected = IllegalStateException.class)
    public void getJenkinsUrlOrDie_NoJenkinsUrl() {
        JenkinsLocationConfiguration.get().setUrl(null);
        KubernetesCloud cloud = new KubernetesCloud("name");
        String url = cloud.getJenkinsUrlOrDie();
        fail("Should have thrown IllegalStateException at this point but got " + url + " instead.");
    }

    @Test
    public void getJenkinsUrlOrDie_UrlInCloud() {
        System.setProperty("KUBERNETES_JENKINS_URL", "http://mylocationinsysprop");
        KubernetesCloud cloud = new KubernetesCloud("name");
        cloud.setJenkinsUrl("http://mylocation");
        assertEquals("http://mylocation/", cloud.getJenkinsUrlOrDie());
    }

    @Test
    public void getJenkinsUrlOrDie_UrlInSysprop() {
        System.setProperty("KUBERNETES_JENKINS_URL", "http://mylocation");
        KubernetesCloud cloud = new KubernetesCloud("name");
        assertEquals("http://mylocation/", cloud.getJenkinsUrlOrDie());
    }

    @Test
    public void getJenkinsUrlOrDie_UrlInLocation() {
        JenkinsLocationConfiguration.get().setUrl("http://mylocation");
        KubernetesCloud cloud = new KubernetesCloud("name");
        assertEquals("http://mylocation/", cloud.getJenkinsUrlOrDie());
    }

    @Test
    public void getJenkinsUrlOrNull_NoJenkinsUrl() {
        JenkinsLocationConfiguration.get().setUrl(null);
        KubernetesCloud cloud = new KubernetesCloud("name");
        String url = cloud.getJenkinsUrlOrNull();
        assertNull(url);
    }

    @Test
    public void getJenkinsUrlOrNull_UrlInCloud() {
        System.setProperty("KUBERNETES_JENKINS_URL", "http://mylocationinsysprop");
        KubernetesCloud cloud = new KubernetesCloud("name");
        cloud.setJenkinsUrl("http://mylocation");
        assertEquals("http://mylocation/", cloud.getJenkinsUrlOrNull());
    }

    @Test
    public void getJenkinsUrlOrNull_UrlInSysprop() {
        System.setProperty("KUBERNETES_JENKINS_URL", "http://mylocation");
        KubernetesCloud cloud = new KubernetesCloud("name");
        assertEquals("http://mylocation/", cloud.getJenkinsUrlOrNull());
    }

    @Test
    public void getJenkinsUrlOrNull_UrlInLocation() {
        JenkinsLocationConfiguration.get().setUrl("http://mylocation");
        KubernetesCloud cloud = new KubernetesCloud("name");
        assertEquals("http://mylocation/", cloud.getJenkinsUrlOrNull());
    }

    @Test
    public void testKubernetesCloudDefaults() {
        KubernetesCloud cloud = new KubernetesCloud("name");
        assertEquals(PodRetention.getKubernetesCloudDefault(), cloud.getPodRetention());
    }

    @Test
<<<<<<< HEAD
    public void testInstanceCap() {
        KubernetesCloud cloud = new KubernetesCloud("name") {
            @Override
            public KubernetesClient connect() {
                KubernetesClient mockClient =  Mockito.mock(KubernetesClient.class);
                Mockito.when(mockClient.getNamespace()).thenReturn("default");
                MixedOperation<Pod, PodList, PodResource<Pod>> operation = Mockito.mock(MixedOperation.class);
                Mockito.when(operation.inNamespace(Mockito.anyString())).thenReturn(operation);
                Mockito.when(operation.withLabels(Mockito.anyMap())).thenReturn(operation);
                PodList podList = Mockito.mock(PodList.class);
                Mockito.when(podList.getItems()).thenReturn(new ArrayList<>());
                Mockito.when(operation.list()).thenReturn(podList);
                Mockito.when(mockClient.pods()).thenReturn(operation);
                return mockClient;
            }
        };

        PodTemplate podTemplate = new PodTemplate();
        podTemplate.setName("test");
        podTemplate.setLabel("test");

        cloud.addTemplate(podTemplate);

        Label test = Label.get("test");
        assertTrue(cloud.canProvision(test));

        Collection<NodeProvisioner.PlannedNode> plannedNodes = cloud.provision(test, 200);
        assertEquals(200, plannedNodes.size());

        podTemplate.setInstanceCap(5);
        plannedNodes = cloud.provision(test, 200);
        assertEquals(5, plannedNodes.size());
    }

    @Test
    public void testContainerCap() {
        KubernetesCloud cloud = new KubernetesCloud("name") {
            @Override
            public KubernetesClient connect()  {
                KubernetesClient mockClient =  Mockito.mock(KubernetesClient.class);
                Mockito.when(mockClient.getNamespace()).thenReturn("default");
                MixedOperation<Pod, PodList, PodResource<Pod>> operation = Mockito.mock(MixedOperation.class);
                Mockito.when(operation.inNamespace(Mockito.anyString())).thenReturn(operation);
                Mockito.when(operation.withLabels(Mockito.anyMap())).thenReturn(operation);
                PodList podList = Mockito.mock(PodList.class);
                Mockito.when(podList.getItems()).thenReturn(new ArrayList<>());
                Mockito.when(operation.list()).thenReturn(podList);
                Mockito.when(mockClient.pods()).thenReturn(operation);
                return mockClient;
            }
        };

        PodTemplate podTemplate = new PodTemplate();
        podTemplate.setName("test");
        podTemplate.setLabel("test");

        cloud.addTemplate(podTemplate);

        Label test = Label.get("test");
        assertTrue(cloud.canProvision(test));

        Collection<NodeProvisioner.PlannedNode> plannedNodes = cloud.provision(test, 200);
        assertEquals(200, plannedNodes.size());

        cloud.setContainerCapStr("10");
        podTemplate.setInstanceCap(20);
        plannedNodes = cloud.provision(test, 200);
        assertEquals(10, plannedNodes.size());
    }

    @Test
=======
>>>>>>> f3ee7cdb
    public void testPodLabels() {
        List<PodLabel> defaultPodLabelsList = PodLabel.fromMap(KubernetesCloud.DEFAULT_POD_LABELS);
        KubernetesCloud cloud = new KubernetesCloud("name");
        assertEquals(KubernetesCloud.DEFAULT_POD_LABELS, cloud.getPodLabelsMap());
        assertEquals(defaultPodLabelsList, cloud.getPodLabels());
        assertEquals(cloud.getPodLabelsMap(), cloud.getLabels());

        List<PodLabel> labels = PodLabel.listOf("foo", "bar", "cat", "dog");
        cloud.setPodLabels(labels);
        Map<String, String> expected = new LinkedHashMap<>();
        expected.put("foo", "bar");
        expected.put("cat", "dog");
        assertEquals(expected, cloud.getPodLabelsMap());
        assertEquals(cloud.getPodLabelsMap(), cloud.getLabels());
        assertEquals(new ArrayList<>(labels), cloud.getPodLabels());

        cloud.setPodLabels(null);
        assertEquals(KubernetesCloud.DEFAULT_POD_LABELS, cloud.getPodLabelsMap());
        assertEquals(defaultPodLabelsList, cloud.getPodLabels());

        cloud.setPodLabels(new ArrayList<>());
        assertEquals(KubernetesCloud.DEFAULT_POD_LABELS, cloud.getPodLabelsMap());
        assertEquals(cloud.getPodLabelsMap(), cloud.getLabels());
        assertEquals(defaultPodLabelsList, cloud.getPodLabels());
    }

    @Test
    public void testLabels() {
        KubernetesCloud cloud = new KubernetesCloud("name");

        List<PodLabel> labels = PodLabel.listOf("foo", "bar", "cat", "dog");
        cloud.setPodLabels(labels);
        Map<String, String> labelsMap = new LinkedHashMap<>();
        for (PodLabel l : labels) {
            labelsMap.put(l.getKey(), l.getValue());
        }
        cloud.setLabels(labelsMap);
        assertEquals(new LinkedHashMap<>(labelsMap), cloud.getPodLabelsMap());
        assertEquals(labels, cloud.getPodLabels());


        cloud.setLabels(null);
        assertEquals(ImmutableMap.of("jenkins", "slave"), cloud.getPodLabelsMap());
        assertEquals(ImmutableMap.of("jenkins", "slave"), cloud.getLabels());

        cloud.setLabels(new LinkedHashMap<>());
        assertEquals(ImmutableMap.of("jenkins", "slave"), cloud.getPodLabelsMap());
        assertEquals(ImmutableMap.of("jenkins", "slave"), cloud.getLabels());
    }

    @Test
    public void copyConstructor() throws Exception {
        PodTemplate pt = new PodTemplate();
        pt.setName("podTemplate");

        KubernetesCloud cloud = new KubernetesCloud("name");
        ArrayList<String> objectProperties = Lists.newArrayList("templates", "podRetention", "podLabels", "labels", "serverCertificate");
        for (String property: PropertyUtils.describe(cloud).keySet()) {
            if (PropertyUtils.isWriteable(cloud, property)) {
                Class<?> propertyType = PropertyUtils.getPropertyType(cloud, property);
                if (propertyType == String.class) {
                    if (property.endsWith("Str")) {
                        // setContainerCapStr
                        // setMaxRequestsPerHostStr
                        PropertyUtils.setProperty(cloud, property, RandomStringUtils.randomNumeric(3));
                    } else {
                        PropertyUtils.setProperty(cloud, property, RandomStringUtils.randomAlphabetic(10));
                    }
                } else if (propertyType == int.class) {
                    PropertyUtils.setProperty(cloud, property, RandomUtils.nextInt());
                } else if (propertyType == Integer.class) {
                    PropertyUtils.setProperty(cloud, property, Integer.valueOf(RandomUtils.nextInt()));
                } else if (propertyType == boolean.class) {
                    PropertyUtils.setProperty(cloud, property, RandomUtils.nextBoolean());
                } else if (!objectProperties.contains(property)) {
                    fail("Unhandled field in copy constructor: " + property);
                }
            }
        }
        cloud.setServerCertificate("-----BEGIN CERTIFICATE-----");
        cloud.setTemplates(Collections.singletonList(pt));
        cloud.setPodRetention(new Always());
        cloud.setPodLabels(PodLabel.listOf("foo", "bar", "cat", "dog"));
        cloud.setLabels(ImmutableMap.of("foo", "bar"));

        KubernetesCloud copy = new KubernetesCloud("copy", cloud);
        assertEquals("copy", copy.name);
        assertEquals("Expected cloud from copy constructor to be equal to the source except for name", cloud, copy);
    }

    @Test
    public void defaultWorkspaceVolume() throws Exception {
        KubernetesCloud cloud = new KubernetesCloud("kubernetes");
        j.jenkins.clouds.add(cloud);
        j.jenkins.save();
        JenkinsRule.WebClient wc = j.createWebClient();
        HtmlPage p = wc.goTo("configureClouds/");
        HtmlForm f = p.getFormByName("config");
        HtmlButton buttonExtends = HtmlFormUtil.getButtonByCaption(f, "Pod Templates...");
        buttonExtends.click();
        HtmlButton buttonAdd = HtmlFormUtil.getButtonByCaption(f, "Add Pod Template");
        buttonAdd.click();
        HtmlButton buttonDetails = HtmlFormUtil.getButtonByCaption(f, "Pod Template details...");
        buttonDetails.click();
        DomElement templates = p.getElementByName("templates");
        HtmlInput templateName = getInputByName(templates, "_.name");
        templateName.setValueAttribute("default-workspace-volume");
        j.submit(f);
        cloud = j.jenkins.clouds.get(KubernetesCloud.class);
        PodTemplate podTemplate = cloud.getTemplates().get(0);
        assertEquals("default-workspace-volume", podTemplate.getName());
        assertEquals(WorkspaceVolume.getDefault(), podTemplate.getWorkspaceVolume());
    }

    @Test
    public void minRetentionTimeout() {
        KubernetesCloud cloud = new KubernetesCloud("kubernetes");
        assertEquals(KubernetesCloud.DEFAULT_RETENTION_TIMEOUT_MINUTES, cloud.getRetentionTimeout());
        cloud.setRetentionTimeout(0);
        assertEquals(KubernetesCloud.DEFAULT_RETENTION_TIMEOUT_MINUTES, cloud.getRetentionTimeout());
    }

    @Test
    @LocalData
    public void emptyKubernetesCloudReadResolve() {
        KubernetesCloud cloud = j.jenkins.clouds.get(KubernetesCloud.class);
        assertEquals(KubernetesCloud.DEFAULT_RETENTION_TIMEOUT_MINUTES, cloud.getRetentionTimeout());
        assertEquals(Integer.MAX_VALUE, cloud.getContainerCap());
        assertEquals(KubernetesCloud.DEFAULT_MAX_REQUESTS_PER_HOST, cloud.getMaxRequestsPerHost());
        assertEquals(PodRetention.getKubernetesCloudDefault(), cloud.getPodRetention());
        assertEquals(KubernetesCloud.DEFAULT_WAIT_FOR_POD_SEC, cloud.getWaitForPodSec());
    }

    @Test
    @LocalData
    public void readResolveContainerCapZero() {
        KubernetesCloud cloud = j.jenkins.clouds.get(KubernetesCloud.class);
        assertEquals(cloud.getContainerCap(), Integer.MAX_VALUE);
    }

    public HtmlInput getInputByName(DomElement root, String name) {
        DomNodeList<HtmlElement> inputs = root.getElementsByTagName("input");
        for (HtmlElement input : inputs) {
            if (name.equals(input.getAttribute("name"))) {
                return (HtmlInput) input;
            }
        }
        return null;
    }

}<|MERGE_RESOLUTION|>--- conflicted
+++ resolved
@@ -1,16 +1,11 @@
 package org.csanchez.jenkins.plugins.kubernetes;
 
-import static org.hamcrest.MatcherAssert.assertThat;
-import static org.hamcrest.Matchers.greaterThan;
 import static org.junit.Assert.assertEquals;
 import static org.junit.Assert.assertNull;
-import static org.junit.Assert.assertTrue;
 import static org.junit.Assert.fail;
-import static org.mockito.ArgumentMatchers.eq;
 
 import java.util.ArrayList;
 import java.util.Arrays;
-import java.util.Collection;
 import java.util.Collections;
 import java.util.LinkedHashMap;
 import java.util.List;
@@ -28,8 +23,6 @@
 import com.gargoylesoftware.htmlunit.html.HtmlPage;
 import com.google.common.collect.ImmutableMap;
 import com.google.common.collect.Lists;
-import io.fabric8.kubernetes.api.model.PodBuilder;
-import io.fabric8.kubernetes.client.dsl.PodResource;
 import org.apache.commons.beanutils.PropertyUtils;
 import org.apache.commons.lang3.RandomStringUtils;
 import org.apache.commons.lang3.RandomUtils;
@@ -38,21 +31,13 @@
 import org.csanchez.jenkins.plugins.kubernetes.volumes.EmptyDirVolume;
 import org.csanchez.jenkins.plugins.kubernetes.volumes.PodVolume;
 import org.csanchez.jenkins.plugins.kubernetes.volumes.workspace.WorkspaceVolume;
-import org.hamcrest.Matchers;
 import org.junit.After;
 import org.junit.Rule;
 import org.junit.Test;
 import org.jvnet.hudson.test.JenkinsRule;
 import org.jvnet.hudson.test.LoggerRule;
 import org.jvnet.hudson.test.recipes.LocalData;
-import org.mockito.Mockito;
-
-import hudson.model.Label;
-import hudson.slaves.NodeProvisioner;
-import io.fabric8.kubernetes.api.model.Pod;
-import io.fabric8.kubernetes.api.model.PodList;
-import io.fabric8.kubernetes.client.KubernetesClient;
-import io.fabric8.kubernetes.client.dsl.MixedOperation;
+
 import jenkins.model.JenkinsLocationConfiguration;
 
 public class KubernetesCloudTest {
@@ -174,80 +159,6 @@
     }
 
     @Test
-<<<<<<< HEAD
-    public void testInstanceCap() {
-        KubernetesCloud cloud = new KubernetesCloud("name") {
-            @Override
-            public KubernetesClient connect() {
-                KubernetesClient mockClient =  Mockito.mock(KubernetesClient.class);
-                Mockito.when(mockClient.getNamespace()).thenReturn("default");
-                MixedOperation<Pod, PodList, PodResource<Pod>> operation = Mockito.mock(MixedOperation.class);
-                Mockito.when(operation.inNamespace(Mockito.anyString())).thenReturn(operation);
-                Mockito.when(operation.withLabels(Mockito.anyMap())).thenReturn(operation);
-                PodList podList = Mockito.mock(PodList.class);
-                Mockito.when(podList.getItems()).thenReturn(new ArrayList<>());
-                Mockito.when(operation.list()).thenReturn(podList);
-                Mockito.when(mockClient.pods()).thenReturn(operation);
-                return mockClient;
-            }
-        };
-
-        PodTemplate podTemplate = new PodTemplate();
-        podTemplate.setName("test");
-        podTemplate.setLabel("test");
-
-        cloud.addTemplate(podTemplate);
-
-        Label test = Label.get("test");
-        assertTrue(cloud.canProvision(test));
-
-        Collection<NodeProvisioner.PlannedNode> plannedNodes = cloud.provision(test, 200);
-        assertEquals(200, plannedNodes.size());
-
-        podTemplate.setInstanceCap(5);
-        plannedNodes = cloud.provision(test, 200);
-        assertEquals(5, plannedNodes.size());
-    }
-
-    @Test
-    public void testContainerCap() {
-        KubernetesCloud cloud = new KubernetesCloud("name") {
-            @Override
-            public KubernetesClient connect()  {
-                KubernetesClient mockClient =  Mockito.mock(KubernetesClient.class);
-                Mockito.when(mockClient.getNamespace()).thenReturn("default");
-                MixedOperation<Pod, PodList, PodResource<Pod>> operation = Mockito.mock(MixedOperation.class);
-                Mockito.when(operation.inNamespace(Mockito.anyString())).thenReturn(operation);
-                Mockito.when(operation.withLabels(Mockito.anyMap())).thenReturn(operation);
-                PodList podList = Mockito.mock(PodList.class);
-                Mockito.when(podList.getItems()).thenReturn(new ArrayList<>());
-                Mockito.when(operation.list()).thenReturn(podList);
-                Mockito.when(mockClient.pods()).thenReturn(operation);
-                return mockClient;
-            }
-        };
-
-        PodTemplate podTemplate = new PodTemplate();
-        podTemplate.setName("test");
-        podTemplate.setLabel("test");
-
-        cloud.addTemplate(podTemplate);
-
-        Label test = Label.get("test");
-        assertTrue(cloud.canProvision(test));
-
-        Collection<NodeProvisioner.PlannedNode> plannedNodes = cloud.provision(test, 200);
-        assertEquals(200, plannedNodes.size());
-
-        cloud.setContainerCapStr("10");
-        podTemplate.setInstanceCap(20);
-        plannedNodes = cloud.provision(test, 200);
-        assertEquals(10, plannedNodes.size());
-    }
-
-    @Test
-=======
->>>>>>> f3ee7cdb
     public void testPodLabels() {
         List<PodLabel> defaultPodLabelsList = PodLabel.fromMap(KubernetesCloud.DEFAULT_POD_LABELS);
         KubernetesCloud cloud = new KubernetesCloud("name");
