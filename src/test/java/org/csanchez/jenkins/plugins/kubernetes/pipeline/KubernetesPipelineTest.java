--- conflicted
+++ resolved
@@ -346,13 +346,6 @@
         assertTrue(deletePods(cloud.connect(), getLabels(this, name), true));
     }
 
-<<<<<<< HEAD
-    @Issue("JENKINS-57717")
-    @Test
-    public void runInPodWithShowRawYamlFalse() throws Exception {
-        r.assertBuildStatusSuccess(r.waitForCompletion(b));
-        r.assertLogNotContains("value: container-env-var-value", b);
-=======
     @Test
     public void computerCantBeConfigured() throws Exception {
         r.jenkins.setSecurityRealm(r.createDummySecurityRealm());
@@ -375,6 +368,12 @@
     private void assertNotXPath(HtmlPage page, String xpath) {
         HtmlElement documentElement = page.getDocumentElement();
         assertNull("There should not be an object that matches XPath:" + xpath, DomNodeUtil.selectSingleNode(documentElement, xpath));
->>>>>>> 09883b59
+    }
+  
+    @Issue("JENKINS-57717")
+    @Test
+    public void runInPodWithShowRawYamlFalse() throws Exception {
+        r.assertBuildStatusSuccess(r.waitForCompletion(b));
+        r.assertLogNotContains("value: container-env-var-value", b);
     }
 }