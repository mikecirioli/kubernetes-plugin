package io.jenkins.plugins.kubernetes;
import hudson.Extension;
import hudson.model.Label;
import hudson.model.LoadStatistics;
import hudson.slaves.Cloud;
import hudson.slaves.CloudProvisioningListener;
import hudson.slaves.NodeProvisioner;
import jenkins.model.Jenkins;
import jenkins.util.Timer;
import org.csanchez.jenkins.plugins.kubernetes.KubernetesCloud;

import java.util.ArrayList;
import java.util.Collection;
import java.util.Collections;
import java.util.List;
import java.util.concurrent.TimeUnit;
import java.util.logging.Level;
import java.util.logging.Logger;


/**
 * Implementation of {@link NodeProvisioner.Strategy} which will provision a new node immediately as
 * a task enter the queue.
 * In kubernetes, we don't really need to wait before provisioning a new node,
 * because kubernetes agents can be started and destroyed quickly
 *
 * @author <a href="mailto:root@junwuhui.cn">runzexia</a>
 */
@Extension(ordinal = 100)
public class NoDelayProvisionerStrategy extends NodeProvisioner.Strategy {

    private static final Logger LOGGER = Logger.getLogger(NoDelayProvisionerStrategy.class.getName());
    private static final boolean DISABLE_NODELAY_PROVISING = Boolean.valueOf(
            System.getProperty("io.jenkins.plugins.kubernetes.disableNoDelayProvisioning"));

    @Override
    public NodeProvisioner.StrategyDecision apply(NodeProvisioner.StrategyState strategyState) {
        if (DISABLE_NODELAY_PROVISING) {
            LOGGER.log(Level.FINE, "Provisioning not complete, NoDelayProvisionerStrategy is disabled");
            return NodeProvisioner.StrategyDecision.CONSULT_REMAINING_STRATEGIES;
        }

        final Label label = strategyState.getLabel();

        LoadStatistics.LoadStatisticsSnapshot snapshot = strategyState.getSnapshot();
        int availableCapacity =
                snapshot.getAvailableExecutors()   // live executors
                        + snapshot.getConnectingExecutors()  // executors present but not yet connected
                        + strategyState.getPlannedCapacitySnapshot()     // capacity added by previous strategies from previous rounds
                        + strategyState.getAdditionalPlannedCapacity();  // capacity added by previous strategies _this round_
        int previousCapacity = availableCapacity;
        int currentDemand = snapshot.getQueueLength();
        LOGGER.log(Level.FINE, "Available capacity={0}, currentDemand={1}",
                new Object[]{availableCapacity, currentDemand});
        if (availableCapacity < currentDemand) {
            List<Cloud> jenkinsClouds = new ArrayList<>(Jenkins.get().clouds);
            Collections.shuffle(jenkinsClouds);
            Cloud.CloudState cloudState = new Cloud.CloudState(label, strategyState.getAdditionalPlannedCapacity());
            for (Cloud cloud : jenkinsClouds) {
                int workloadToProvision = currentDemand - availableCapacity;
                if (!(cloud instanceof KubernetesCloud)) continue;
                if (!cloud.canProvision(cloudState)) continue;
                for (CloudProvisioningListener cl : CloudProvisioningListener.all()) {
                    if (cl.canProvision(cloud, cloudState, workloadToProvision) != null) {
                        continue;
                    }
                }
<<<<<<< HEAD
                Collection<NodeProvisioner.PlannedNode> plannedNodes = cloud.provision(cloudState, workloadToProvision);
=======
                Collection<NodeProvisioner.PlannedNode> plannedNodes = cloud.provision(label, workloadToProvision);
>>>>>>> 1fd2b0f9
                LOGGER.log(Level.FINE, "Planned {0} new nodes", plannedNodes.size());
                fireOnStarted(cloud, strategyState.getLabel(), plannedNodes);
                strategyState.recordPendingLaunches(plannedNodes);
                availableCapacity += plannedNodes.size();
                LOGGER.log(Level.FINE, "After provisioning, available capacity={0}, currentDemand={1}", new Object[]{availableCapacity, currentDemand});
                break;
            }
        }
        if (availableCapacity > previousCapacity && label != null) {
            LOGGER.log(Level.FINE, "Suggesting NodeProvisioner review");
            Timer.get().schedule(label.nodeProvisioner::suggestReviewNow, 1L, TimeUnit.SECONDS);
        }
        if (availableCapacity >= currentDemand) {
            LOGGER.log(Level.FINE, "Provisioning completed");
            return NodeProvisioner.StrategyDecision.PROVISIONING_COMPLETED;
        } else {
            LOGGER.log(Level.FINE, "Provisioning not complete, consulting remaining strategies");
            return NodeProvisioner.StrategyDecision.CONSULT_REMAINING_STRATEGIES;
        }
    }

    private static void fireOnStarted(final Cloud cloud, final Label label,
                                      final Collection<NodeProvisioner.PlannedNode> plannedNodes) {
        for (CloudProvisioningListener cl : CloudProvisioningListener.all()) {
            try {
                cl.onStarted(cloud, label, plannedNodes);
            } catch (Error e) {
                throw e;
            } catch (Throwable e) {
                LOGGER.log(Level.SEVERE, "Unexpected uncaught exception encountered while "
                        + "processing onStarted() listener call in " + cl + " for label "
                        + label.toString(), e);
            }
        }
    }
}<|MERGE_RESOLUTION|>--- conflicted
+++ resolved
@@ -65,11 +65,7 @@
                         continue;
                     }
                 }
-<<<<<<< HEAD
                 Collection<NodeProvisioner.PlannedNode> plannedNodes = cloud.provision(cloudState, workloadToProvision);
-=======
-                Collection<NodeProvisioner.PlannedNode> plannedNodes = cloud.provision(label, workloadToProvision);
->>>>>>> 1fd2b0f9
                 LOGGER.log(Level.FINE, "Planned {0} new nodes", plannedNodes.size());
                 fireOnStarted(cloud, strategyState.getLabel(), plannedNodes);
                 strategyState.recordPendingLaunches(plannedNodes);
