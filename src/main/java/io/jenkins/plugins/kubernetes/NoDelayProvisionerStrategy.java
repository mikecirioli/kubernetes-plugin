--- conflicted
+++ resolved
@@ -73,11 +73,7 @@
                         continue searchClouds;
                     }
                 }
-<<<<<<< HEAD
-                
-=======
 
->>>>>>> d342863d
                 Collection<NodeProvisioner.PlannedNode> plannedNodes = cloud.provision(cloudState, workloadToProvision);
                 LOGGER.log(Level.FINE, "Planned {0} new nodes", plannedNodes.size());
                 fireOnStarted(cloud, strategyState.getLabel(), plannedNodes);
