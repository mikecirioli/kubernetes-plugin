--- conflicted
+++ resolved
@@ -65,15 +65,9 @@
     // Report progress every 30 seconds
     private static final long REPORT_INTERVAL = TimeUnit.SECONDS.toMillis(30L);
 
-<<<<<<< HEAD
     private static final Collection<String> POD_TERMINATED_STATES =
             Collections.unmodifiableCollection(Arrays.asList("Succeeded", "Failed"));
 
-    @CheckForNull
-    private transient AllContainersRunningPodWatcher watcher;
-
-=======
->>>>>>> 7ac4c070
     private static final Logger LOGGER = Logger.getLogger(KubernetesLauncher.class.getName());
 
     private boolean launched;
