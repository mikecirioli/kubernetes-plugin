/*
 * Copyright 2019 CloudBees, Inc.
 *
 * Licensed under the Apache License, Version 2.0 (the "License");
 * you may not use this file except in compliance with the License.
 * You may obtain a copy of the License at
 *
 *      http://www.apache.org/licenses/LICENSE-2.0
 *
 * Unless required by applicable law or agreed to in writing, software
 * distributed under the License is distributed on an "AS IS" BASIS,
 * WITHOUT WARRANTIES OR CONDITIONS OF ANY KIND, either express or implied.
 * See the License for the specific language governing permissions and
 * limitations under the License.
 */

package org.csanchez.jenkins.plugins.kubernetes.pod.retention;

import com.github.benmanes.caffeine.cache.Caffeine;
import com.github.benmanes.caffeine.cache.LoadingCache;
import edu.umd.cs.findbugs.annotations.CheckForNull;
import edu.umd.cs.findbugs.annotations.NonNull;
import edu.umd.cs.findbugs.annotations.SuppressFBWarnings;
import hudson.Extension;
import hudson.ExtensionList;
import hudson.ExtensionPoint;
import hudson.XmlFile;
import hudson.model.Computer;
import hudson.model.Node;
import hudson.model.Saveable;
import hudson.model.TaskListener;
import hudson.model.listeners.ItemListener;
import hudson.model.listeners.SaveableListener;
import hudson.slaves.ComputerListener;
import hudson.slaves.EphemeralNode;
import hudson.slaves.OfflineCause;
import io.fabric8.kubernetes.api.model.ContainerStateTerminated;
import io.fabric8.kubernetes.api.model.ContainerStateWaiting;
import io.fabric8.kubernetes.api.model.ContainerStatus;
import io.fabric8.kubernetes.api.model.Pod;
import io.fabric8.kubernetes.api.model.PodStatus;
import io.fabric8.kubernetes.client.KubernetesClient;
import io.fabric8.kubernetes.client.Watch;
import io.fabric8.kubernetes.client.Watcher;
import io.fabric8.kubernetes.client.WatcherException;
import java.io.IOException;
import java.util.ArrayList;
import java.util.HashSet;
import java.util.List;
import java.util.Map;
import java.util.Objects;
import java.util.Optional;
import java.util.Set;
import java.util.concurrent.ConcurrentHashMap;
import java.util.concurrent.ConcurrentSkipListSet;
import java.util.concurrent.TimeUnit;
import java.util.concurrent.atomic.AtomicBoolean;
import java.util.logging.Level;
import java.util.logging.Logger;
import jenkins.model.Jenkins;
import jenkins.util.Listeners;
import jenkins.util.Timer;
import org.csanchez.jenkins.plugins.kubernetes.KubernetesClientProvider;
import org.csanchez.jenkins.plugins.kubernetes.KubernetesCloud;
import org.csanchez.jenkins.plugins.kubernetes.KubernetesComputer;
import org.csanchez.jenkins.plugins.kubernetes.KubernetesSlave;
import org.csanchez.jenkins.plugins.kubernetes.PodTemplate;
import org.csanchez.jenkins.plugins.kubernetes.PodUtils;
import org.jenkinsci.plugins.kubernetes.auth.KubernetesAuthException;

/**
 * Checks for deleted pods corresponding to {@link KubernetesSlave} and ensures the node is removed from Jenkins too.
 * <p>If the pod has been deleted, all of the associated state (running user processes, workspace, etc.) must also be gone;
 * so there is no point in retaining this agent definition any further.
 * ({@link KubernetesSlave} is not an {@link EphemeralNode}: it <em>does</em> support running across Jenkins restarts.)
 * <p>Note that pod retention policies other than the default {@link Never} may disable this system,
 * unless some external process or garbage collection policy results in pod deletion.
 */
@Extension
public class Reaper extends ComputerListener {
    
    private static final Logger LOGGER = Logger.getLogger(Reaper.class.getName());

    /**
     * Only useful for tests which shutdown Jenkins without terminating the JVM.
     * Close the watch so that we don't end up with spam in logs
     */
    @Extension
    public static class ReaperShutdownListener extends ItemListener {
        @Override
        public void onBeforeShutdown() {
            Reaper.getInstance().closeAllWatchers();
        }
    }

    public static Reaper getInstance() {
        return ExtensionList.lookupSingleton(Reaper.class);
    }

    /**
     * Activate this feature only if and when some Kubernetes agent is actually used.
     * Avoids touching the API server when this plugin is not even in use.
     */
    private final AtomicBoolean activated = new AtomicBoolean();

    private final Map<String, CloudPodWatcher> watchers = new ConcurrentHashMap<>();

    private final LoadingCache<String, Set<String>> terminationReasons = Caffeine.newBuilder().
        expireAfterAccess(1, TimeUnit.DAYS).
        build(k -> new ConcurrentSkipListSet<>());

    @Override
    public void preLaunch(Computer c, TaskListener taskListener) throws IOException, InterruptedException {
        if (c instanceof KubernetesComputer) {
            Timer.get().schedule(this::maybeActivate, 10, TimeUnit.SECONDS);

            // ensure associated cloud is being watched. the watch may have been closed due to exception or
            // failure to register on initial activation.
            KubernetesSlave node = ((KubernetesComputer) c).getNode();
            if (node != null && !isWatchingCloud(node.getCloudName())) {
                try {
                    watchCloud(node.getKubernetesCloud());
                } catch (IllegalStateException ise) {
                    LOGGER.log(Level.WARNING, ise, () -> "kubernetes cloud not found: " + node.getCloudName());
                }
            }
        }
    }

    public void maybeActivate() {
        if (activated.compareAndSet(false, true)) {
            activate();
        }
    }

    private void activate() {
        LOGGER.fine("Activating reaper");
        // First check all existing nodes to see if they still have active pods.
        // (We may have missed deletion events while Jenkins was shut off,
        // or pods may have been deleted before any Kubernetes agent was brought online.)
        reapAgents();

        // Now set up a watch for any subsequent pod deletions.
        watchClouds();
    }

    /**
     * Remove any {@link KubernetesSlave} nodes that reference Pods that don't exist.
     */
    private void reapAgents() {
        Jenkins jenkins = Jenkins.getInstanceOrNull();
        if (jenkins != null) {
            for (Node n : new ArrayList<>(jenkins.getNodes())) {
                if (!(n instanceof KubernetesSlave)) {
                    continue;
                }
                KubernetesSlave ks = (KubernetesSlave) n;
                if (ks.getLauncher().isLaunchSupported()) {
                    // Being launched, don't touch it.
                    continue;
                }
                String ns = ks.getNamespace();
                String name = ks.getPodName();
                try {
                    // TODO more efficient to do a single (or paged) list request, but tricky since there may be multiple clouds,
                    // and even within a single cloud an agent pod is permitted to use a nondefault namespace,
                    // yet we do not want to do an unnamespaced pod list for RBAC reasons.
                    // Could use a hybrid approach: first list all pods in the configured namespace for all clouds;
                    // then go back and individually check any unmatched agents with their configured namespace.
                    KubernetesCloud cloud = ks.getKubernetesCloud();
                    if (cloud.connect().pods().inNamespace(ns).withName(name).get() == null) {
                        LOGGER.info(() -> ns + "/" + name + " seems to have been deleted, so removing corresponding Jenkins agent");
                        jenkins.removeNode(ks);
                    } else {
                        LOGGER.fine(() -> ns + "/" + name + " still seems to exist, OK");
                    }
                } catch (Exception x) {
                    LOGGER.log(Level.WARNING, x, () -> "failed to do initial reap check for " + ns + "/" + name);
                }
            }
        }
    }

    /**
     * Create watchers for each configured {@link KubernetesCloud} in Jenkins and remove any existing watchers
     * for clouds that have been removed. If a {@link KubernetesCloud} client configuration property has been
     * updated a new watcher will be created to replace the existing one.
     */
    private void watchClouds() {
        Jenkins jenkins = Jenkins.getInstanceOrNull();
        if (jenkins != null) {
            Set<String> cloudNames = new HashSet<>(this.watchers.keySet());
            for (KubernetesCloud kc : jenkins.clouds.getAll(KubernetesCloud.class)) {
                watchCloud(kc);
                cloudNames.remove(kc.name);
            }

            // close any cloud watchers that have been removed
            cloudNames.stream()
                    .map(this.watchers::get)
                    .filter(Objects::nonNull)
                    .forEach(cpw -> {
                        LOGGER.info(() -> "stopping pod watcher for deleted kubernetes cloud " + cpw.cloudName);
                        cpw.stop();
                    });
        }
    }

    /**
     * Register {@link CloudPodWatcher} for the given cloud if one does not exist or if the existing watcher
     * is no longer valid.
     * @param kc kubernetes cloud to watch
     */
    private void watchCloud(@NonNull KubernetesCloud kc) {
        // can't use ConcurrentHashMap#computeIfAbsent because CloudPodWatcher will remove itself from the watchers
        // map on close. If an error occurs when creating the watch it would create a deadlock situation.
        CloudPodWatcher watcher = new CloudPodWatcher(kc);
        if (!isCloudPodWatcherActive(watcher)) {
            try {
                KubernetesClient client = kc.connect();
                watcher.watch = client.pods().inNamespace(client.getNamespace()).watch(watcher);
                CloudPodWatcher old = watchers.put(kc.name, watcher);
                // if another watch slipped in then make sure it stopped
                if (old != null) {
                    old.stop();
                }
                LOGGER.info(() -> "set up watcher on " + kc.getDisplayName());
            } catch (Exception x) {
                LOGGER.log(Level.WARNING, x, () -> "failed to set up watcher on " + kc.getDisplayName());
            }
        }
    }

    /**
     * Check if the cloud is watched for Pod events.
     * @param name cloud name
     * @return true if a watcher has been registered for the given cloud
     */
    boolean isWatchingCloud(String name) {
        return watchers.get(name) != null;
    }

    /**
     * Check if the given cloud pod watcher exists and is still valid. Watchers may become invalid
     * of the kubernetes client configuration changes.
     * @param watcher watcher to check
     * @return true if the provided watcher already exists and is valid, false otherwise
     */
    private boolean isCloudPodWatcherActive(@NonNull CloudPodWatcher watcher) {
        CloudPodWatcher existing = watchers.get(watcher.cloudName);
        return existing != null && existing.clientValidity == watcher.clientValidity;
    }

    private static Optional<KubernetesSlave> resolveNode(@NonNull Jenkins jenkins, String namespace, String name) {
        return new ArrayList<>(jenkins.getNodes()).stream()
                .filter(KubernetesSlave.class::isInstance)
                .map(KubernetesSlave.class::cast)
                .filter(ks -> Objects.equals(ks.getNamespace(), namespace) && Objects.equals(ks.getPodName(), name))
                .findFirst();
    }

    /**
     * Stop all watchers
     */
    private void closeAllWatchers() {
        // on close each watcher should remove itself from the watchers map (see CloudPodWatcher#onClose)
        watchers.values().forEach(CloudPodWatcher::stop);
    }

    /**
     * Kubernetes pod event watcher for a Kubernetes Cloud. Notifies {@link Listener}
     * extensions on Pod events. The default Kubernetes client watch manager will
     * attempt to reconnect on connection errors. If the watch api returns "410 Gone"
     * then the Watch will close itself with a WatchException and this watcher will
     * deregister itself.
     */
    private class CloudPodWatcher implements Watcher<Pod> {
        private final String cloudName;
        private final int clientValidity;
        @CheckForNull
        private Watch watch;

        CloudPodWatcher(@NonNull KubernetesCloud cloud) {
            this.cloudName = cloud.name;
            this.clientValidity = KubernetesClientProvider.getValidity(cloud);
        }

        @Override
        public void eventReceived(Action action, Pod pod) {
            // don't send bookmark event to listeners as they don't represent change in pod state
            if (action == Action.BOOKMARK) {
                // TODO future enhancement might be to keep track of bookmarks for better reconnect behavior. Would
                //      likely have to track based on cloud address/namespace in case cloud was renamed or namespace
                //      is changed.
                return;
            }

            // If there was a non-success http response code from watch request
            // or the api returned a Status object the watch manager notifies with
            // an error action and null resource.
            if (action == Action.ERROR && pod == null) {
                return;
            }

            Jenkins jenkins = Jenkins.getInstanceOrNull();
            if (jenkins == null) {
                return;
            }

            String ns = pod.getMetadata().getNamespace();
            String name = pod.getMetadata().getName();
            Optional<KubernetesSlave> optionalNode = resolveNode(jenkins, ns, name);
            if (!optionalNode.isPresent()) {
                return;
            }

            Listeners.notify(Listener.class, true, listener -> {
                try {
                    listener.onEvent(action, optionalNode.get(), pod, terminationReasons.get(optionalNode.get().getNodeName()));
                } catch (Exception x) {
                    LOGGER.log(Level.WARNING, "Listener " + listener + " failed for " + ns + "/" + name, x);
                }
            });
        }

        /**
         * Close the associated {@link Watch} handle. This should be used shutdown/stop the watch. It will cause the
         * watch manager to call this classes {@link #onClose()} method.
         */
        void stop() {
            if (watch != null) {
                this.watch.close();
            }
        }

        @Override
        public void onClose() {
            LOGGER.fine(() -> cloudName + " watcher closed");
            // remove self from watchers list
            Reaper.this.watchers.remove(cloudName, this);
        }

        @Override
        public void onClose(WatcherException e) {
            // usually triggered because of "410 Gone" responses
            // https://kubernetes.io/docs/reference/using-api/api-concepts/#410-gone-responses
            // "Gone" may be returned if the resource version requested is older than the server
            // has retained.
            LOGGER.log(Level.WARNING, e, () -> cloudName + " watcher closed with exception");
            // remove self from watchers list
            Reaper.this.watchers.remove(cloudName, this);
        }
    }

    /**
     * Get any reason(s) why a node was terminated by a listener.
     * @param node a {@link Node#getNodeName}
     * @return a possibly empty set of {@link ContainerStateTerminated#getReason} or {@link PodStatus#getReason}
     */
    @SuppressFBWarnings(value = "NP_NULL_ON_SOME_PATH_FROM_RETURN_VALUE", justification = "Confused by @org.checkerframework.checker.nullness.qual.Nullable on LoadingCache.get? Never null here.")
    @NonNull
    public Set<String> terminationReasons(@NonNull String node) {
        synchronized (terminationReasons) {
            return new HashSet<>(terminationReasons.get(node));
        }
    }

    /**
     * Listener called when a Kubernetes event related to a Kubernetes agent happens.
     */
    public interface Listener extends ExtensionPoint {

        /**
         * Handle Pod event.
         * @param action the kind of event that happened to the referred pod
         * @param node The affected node
         * @param pod The affected pod
         * @param terminationReasons Set of termination reasons
         */
        void onEvent(@NonNull Watcher.Action action, @NonNull KubernetesSlave node, @NonNull Pod pod, @NonNull Set<String> terminationReasons) throws IOException, InterruptedException;
    }

    @Extension
    public static class RemoveAgentOnPodDeleted implements Listener {
        @Override
        public void onEvent(@NonNull Watcher.Action action, @NonNull KubernetesSlave node, @NonNull Pod pod, @NonNull Set<String> terminationReasons) throws IOException {
            if (action != Watcher.Action.DELETED) {
                return;
            }
            String ns = pod.getMetadata().getNamespace();
            String name = pod.getMetadata().getName();
            LOGGER.info(() -> ns + "/" + name + " was just deleted, so removing corresponding Jenkins agent");
<<<<<<< HEAD
            PodTemplate template = node.getTemplateOrNull();
            if (template != null) {
                template.getListener().getLogger().printf("Pod %s/%s was just deleted%n", ns, name);
            }

=======
            node.getRunListener().getLogger().printf("Pod %s/%s was just deleted%n", ns, name);
>>>>>>> 581298fa
            Jenkins.get().removeNode(node);
            disconnectComputer(node, new PodOfflineCause(Messages._PodOfflineCause_PodDeleted()));
        }
    }

    @Extension
    public static class TerminateAgentOnContainerTerminated implements Listener {

        @Override
        public void onEvent(@NonNull Watcher.Action action, @NonNull KubernetesSlave node, @NonNull Pod pod, @NonNull Set<String> terminationReasons) throws IOException, InterruptedException {
            if (action != Watcher.Action.MODIFIED) {
                return;
            }

            List<ContainerStatus> terminatedContainers = PodUtils.getTerminatedContainers(pod);
            if (!terminatedContainers.isEmpty()) {
                String ns = pod.getMetadata().getNamespace();
                String name = pod.getMetadata().getName();
<<<<<<< HEAD
                PodTemplate template = node.getTemplateOrNull();
                TaskListener runListener = template != null ? template.getListener() : TaskListener.NULL;
                List<String> containers = new ArrayList<>();
=======
                TaskListener runListener = node.getRunListener();
>>>>>>> 581298fa
                terminatedContainers.forEach(c -> {
                    ContainerStateTerminated t = c.getState().getTerminated();
                    String containerName = c.getName();
                    containers.add(containerName);
                    LOGGER.info(() -> ns + "/" + name + " Container " + containerName + " was just terminated, so removing the corresponding Jenkins agent");
                    String reason = t.getReason();
                    runListener.getLogger().printf("%s/%s Container %s was terminated (Exit Code: %d, Reason: %s)%n", ns, name, containerName, t.getExitCode(), reason);
                    if (reason != null) {
                        terminationReasons.add(reason);
                    }
                });

                PodUtils.cancelQueueItemFor(pod, "ContainerError");
                logLastLinesThenTerminateNode(node, pod, runListener);
                disconnectComputer(node, new PodOfflineCause(Messages._PodOfflineCause_ContainerFailed("ContainerError", containers)));
            }
        }
    }

    @Extension
    public static class TerminateAgentOnPodFailed implements Listener {
        @Override
        public void onEvent(@NonNull Watcher.Action action, @NonNull KubernetesSlave node, @NonNull Pod pod, @NonNull Set<String> terminationReasons) throws IOException, InterruptedException {
            if (action != Watcher.Action.MODIFIED) {
                return;
            }

            if ("Failed".equals(pod.getStatus().getPhase())) {
                String ns = pod.getMetadata().getNamespace();
                String name = pod.getMetadata().getName();
                TaskListener runListener = node.getRunListener();
                String reason = pod.getStatus().getReason();
                String message = pod.getStatus().getMessage();
                LOGGER.info(() -> ns + "/" + name + " Pod just failed. Removing the corresponding Jenkins agent. Reason: " + reason + ", Message: " + message);
                runListener.getLogger().printf("%s/%s Pod just failed (Reason: %s, Message: %s)%n", ns, name, reason, message);
                if (reason != null) {
                    terminationReasons.add(reason);
                }

                logLastLinesThenTerminateNode(node, pod, runListener);
                disconnectComputer(node, new PodOfflineCause(Messages._PodOfflineCause_PodFailed(reason, message)));
            }
        }
    }

    private static void logLastLinesThenTerminateNode(KubernetesSlave node, Pod pod, TaskListener runListener) throws IOException, InterruptedException {
        try {
            String lines = PodUtils.logLastLines(pod, node.getKubernetesCloud().connect());
            if (lines != null) {
                runListener.getLogger().print(lines);
            }
        } catch (KubernetesAuthException e) {
            LOGGER.log(Level.FINE, e, () -> "Unable to get logs after pod failed event");
        } finally {
            node.terminate();
        }
    }

    /**
     * Disconnect computer associated with the given node. Should be called AFTER terminate so the offline cause
     * takes precedence over the one set by {@link KubernetesSlave#terminate()} (via {@link jenkins.model.Nodes#removeNode(Node)}).
     * @see Computer#disconnect(OfflineCause)
     * @param node node to disconnect
     * @param cause reason for offline
     */
    private static void disconnectComputer(KubernetesSlave node, OfflineCause cause) {
        Computer computer = node.getComputer();
        if (computer != null) {
            computer.disconnect(cause);
        }
    }

    @Extension
    public static class TerminateAgentOnImagePullBackOff implements Listener {

        @Override
        public void onEvent(@NonNull Watcher.Action action, @NonNull KubernetesSlave node, @NonNull Pod pod, @NonNull Set<String> terminationReasons) throws IOException, InterruptedException {
            if (action != Watcher.Action.MODIFIED) {
                return;
            }

            List<ContainerStatus> backOffContainers = PodUtils.getContainers(pod, cs -> {
                ContainerStateWaiting waiting = cs.getState().getWaiting();
                return waiting != null && waiting.getMessage() != null && waiting.getMessage().contains("Back-off pulling image");
            });

            if (!backOffContainers.isEmpty()) {
                List<String> images = new ArrayList<>();
                backOffContainers.forEach(cs -> {
                    images.add(cs.getImage());
                    PodTemplate template = node.getTemplateOrNull();
                    if (template != null) {
                        template.getListener().error("Unable to pull Docker image \"" + cs.getImage() + "\". Check if image tag name is spelled correctly.");
                    }
                });

                terminationReasons.add("ImagePullBackOff");
                PodUtils.cancelQueueItemFor(pod, "ImagePullBackOff");
                node.terminate();
                disconnectComputer(node, new PodOfflineCause(Messages._PodOfflineCause_ImagePullBackoff("ImagePullBackOff", images)));
            }
<<<<<<< HEAD
=======
            backOffContainers.forEach(cs -> node.getRunListener().error("Unable to pull Docker image \"" + cs.getImage() + "\". Check if image tag name is spelled correctly."));
            terminationReasons.add("ImagePullBackOff");
            PodUtils.cancelQueueItemFor(pod, "ImagePullBackOff");
            node.terminate();
>>>>>>> 581298fa
        }
    }

    /**
     * {@link SaveableListener} that will update cloud watchers when Jenkins configuration is updated.
     */
    @Extension
    public static class ReaperSaveableListener extends SaveableListener {
        @Override
        public void onChange(Saveable o, XmlFile file) {
            if (o instanceof Jenkins) {
                Reaper reaper = Reaper.getInstance();
                // only update if reaper has been activated to avoid hitting api server if not in use
                if (reaper.activated.get()) {
                    Reaper.getInstance().watchClouds();
                }
            }
        }
    }
}<|MERGE_RESOLUTION|>--- conflicted
+++ resolved
@@ -390,15 +390,7 @@
             String ns = pod.getMetadata().getNamespace();
             String name = pod.getMetadata().getName();
             LOGGER.info(() -> ns + "/" + name + " was just deleted, so removing corresponding Jenkins agent");
-<<<<<<< HEAD
-            PodTemplate template = node.getTemplateOrNull();
-            if (template != null) {
-                template.getListener().getLogger().printf("Pod %s/%s was just deleted%n", ns, name);
-            }
-
-=======
             node.getRunListener().getLogger().printf("Pod %s/%s was just deleted%n", ns, name);
->>>>>>> 581298fa
             Jenkins.get().removeNode(node);
             disconnectComputer(node, new PodOfflineCause(Messages._PodOfflineCause_PodDeleted()));
         }
@@ -417,13 +409,8 @@
             if (!terminatedContainers.isEmpty()) {
                 String ns = pod.getMetadata().getNamespace();
                 String name = pod.getMetadata().getName();
-<<<<<<< HEAD
-                PodTemplate template = node.getTemplateOrNull();
-                TaskListener runListener = template != null ? template.getListener() : TaskListener.NULL;
+                TaskListener runListener = node.getRunListener();
                 List<String> containers = new ArrayList<>();
-=======
-                TaskListener runListener = node.getRunListener();
->>>>>>> 581298fa
                 terminatedContainers.forEach(c -> {
                     ContainerStateTerminated t = c.getState().getTerminated();
                     String containerName = c.getName();
@@ -514,10 +501,7 @@
                 List<String> images = new ArrayList<>();
                 backOffContainers.forEach(cs -> {
                     images.add(cs.getImage());
-                    PodTemplate template = node.getTemplateOrNull();
-                    if (template != null) {
-                        template.getListener().error("Unable to pull Docker image \"" + cs.getImage() + "\". Check if image tag name is spelled correctly.");
-                    }
+                    node.getRunListener().error("Unable to pull Docker image \"" + cs.getImage() + "\". Check if image tag name is spelled correctly.");
                 });
 
                 terminationReasons.add("ImagePullBackOff");
@@ -525,13 +509,6 @@
                 node.terminate();
                 disconnectComputer(node, new PodOfflineCause(Messages._PodOfflineCause_ImagePullBackoff("ImagePullBackOff", images)));
             }
-<<<<<<< HEAD
-=======
-            backOffContainers.forEach(cs -> node.getRunListener().error("Unable to pull Docker image \"" + cs.getImage() + "\". Check if image tag name is spelled correctly."));
-            terminationReasons.add("ImagePullBackOff");
-            PodUtils.cancelQueueItemFor(pod, "ImagePullBackOff");
-            node.terminate();
->>>>>>> 581298fa
         }
     }
 
