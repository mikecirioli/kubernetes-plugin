--- conflicted
+++ resolved
@@ -40,7 +40,6 @@
 
     private KubernetesClient client;
 
-<<<<<<< HEAD
     private PodStatus podStatus;
 
     @Nonnull
@@ -51,11 +50,6 @@
         this.pod = pod;
         this.podStatus = pod.getStatus();
         this.runListener = runListener == null ? TaskListener.NULL : runListener;
-=======
-    public AllContainersRunningPodWatcher(KubernetesClient client, Pod pod) {
-        this.client = client;
-        this.pod = pod;
->>>>>>> 5bee3b74
         updateState(pod);
     }
 
