--- conflicted
+++ resolved
@@ -315,18 +315,8 @@
                     closables = new ArrayList<>();
                 }
 
-<<<<<<< HEAD
-                // JENKINS-50429 Force a bigger buffer
-                PipedInputStream pis = new PipedInputStream(STDIN_BUFFER_SIZE);
-                closables.add(pis);
-
                 Execable<String, ExecWatch> execable = getClient().pods().inNamespace(getNamespace()).withName(getPodName()).inContainer(containerName) //
-                        .readingInput(pis)
-                        // .redirectingInput() // JENKINS-50429
-=======
-                Execable<String, ExecWatch> execable = client.pods().inNamespace(namespace).withName(podName).inContainer(containerName) //
                         .redirectingInput(STDIN_BUFFER_SIZE) // JENKINS-50429
->>>>>>> 5fd42659
                         .writingOutput(stream).writingError(stream).writingErrorChannel(error)
                         .usingListener(new ExecListener() {
                             @Override
@@ -389,19 +379,14 @@
                             e);
                 }
 
-<<<<<<< HEAD
                 if (!hasStarted) {
                     closeWatch(watch);
                     throw new IOException(
                             "Websocket connection was not established. This probably means the connection was closed already");
                 }
 
-                try (OutputStream stdin = new PipedOutputStream(pis);) {
-                    // OutputStream stdin = watch.getInput();
-=======
                 try {
                     OutputStream stdin = watch.getInput();
->>>>>>> 5fd42659
                     if (pwd != null) {
                         // We need to get into the project workspace.
                         // The workspace is not known in advance, so we have to execute a cd command.
