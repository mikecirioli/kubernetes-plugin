package org.csanchez.jenkins.plugins.kubernetes.pipeline;

import java.io.Closeable;
import java.util.logging.Level;
import java.util.logging.Logger;

import hudson.FilePath;
import org.jenkinsci.plugins.workflow.steps.AbstractStepExecutionImpl;
import edu.umd.cs.findbugs.annotations.SuppressFBWarnings;
import hudson.EnvVars;
import org.jenkinsci.plugins.workflow.steps.BodyExecutionCallback;
import org.jenkinsci.plugins.workflow.steps.BodyInvoker;
import org.jenkinsci.plugins.workflow.steps.EnvironmentExpander;
import org.jenkinsci.plugins.workflow.steps.StepContext;

import hudson.LauncherDecorator;
import hudson.slaves.EnvironmentVariablesNodeProperty;
import hudson.slaves.NodeProperty;
import hudson.slaves.NodePropertyDescriptor;
import hudson.util.DescribableList;
import io.fabric8.kubernetes.client.KubernetesClient;
import org.jenkinsci.plugins.workflow.steps.StepExecution;
import java.util.List;


import javax.annotation.Nonnull;
import jenkins.model.Jenkins;

import static org.csanchez.jenkins.plugins.kubernetes.pipeline.Resources.closeQuietly;

public class ContainerStepExecution extends StepExecution {

    private static final long serialVersionUID = 7634132798345235774L;

    private static final transient Logger LOGGER = Logger.getLogger(ContainerStepExecution.class.getName());

    @SuppressFBWarnings(value = "SE_TRANSIENT_FIELD_NOT_RESTORED", justification = "not needed on deserialization")
    private final transient ContainerStep step;

    private transient KubernetesClient client;
    private ContainerExecDecorator decorator;

    @Override
    // TODO Revisit for JENKINS-40161
    public void onResume() {
        super.onResume();
        LOGGER.log(Level.FINE, "onResume");
        try {
            KubernetesNodeContext nodeContext = new KubernetesNodeContext(getContext());
            client = nodeContext.connectToCloud();
            decorator.setKubernetesClient(client);
        } catch (Exception e) {
            ContainerStepExecution.this.getContext().onFailure(e);
        }
    }

    ContainerStepExecution(ContainerStep step, StepContext context) {
        super(context);
        this.step = step;
    }

    @Override
    public boolean start() throws Exception {
        LOGGER.log(Level.FINE, "Starting container step.");
        String containerName = step.getName();

        KubernetesNodeContext nodeContext = new KubernetesNodeContext(getContext());
        client = nodeContext.connectToCloud();

        EnvironmentExpander env = getContext().get(EnvironmentExpander.class);
<<<<<<< HEAD
        EnvVars globalVars = null;
        Jenkins instance = Jenkins.getInstance();
        DescribableList<NodeProperty<?>, NodePropertyDescriptor>globalNodeProperties = instance.getGlobalNodeProperties();
        List<EnvironmentVariablesNodeProperty> envVarsNodePropertyList = globalNodeProperties.getAll(EnvironmentVariablesNodeProperty.class);
        if ( envVarsNodePropertyList != null && envVarsNodePropertyList.size() != 0 ) {
            globalVars = envVarsNodePropertyList.get(0).getEnvVars();
        }
        decorator = new ContainerExecDecorator(client, nodeContext.getPodName(), containerName, nodeContext.getNamespace(), env, globalVars);
=======
        decorator = new ContainerExecDecorator(client, nodeContext.getPodName(), containerName, nodeContext.getNamespace(), env, getContext().get(FilePath.class));
>>>>>>> 0d27f969
        getContext().newBodyInvoker()
                .withContext(BodyInvoker
                        .mergeLauncherDecorators(getContext().get(LauncherDecorator.class), decorator))
                .withCallback(new ContainerExecCallback(decorator))
                .start();
        return false;
    }

    @Override
    public void stop(@Nonnull Throwable cause) throws Exception {
        LOGGER.log(Level.FINE, "Stopping container step.");
        closeQuietly(getContext(), client, decorator);
    }

    private static class ContainerExecCallback extends BodyExecutionCallback.TailCall {

        private static final long serialVersionUID = 6385838254761750483L;

        private final Closeable[] closeables;

        private ContainerExecCallback(Closeable... closeables) {
            this.closeables = closeables;
        }
        @Override
        public void finished(StepContext context) {
            closeQuietly(context, closeables);
        }
    }

}<|MERGE_RESOLUTION|>--- conflicted
+++ resolved
@@ -5,7 +5,6 @@
 import java.util.logging.Logger;
 
 import hudson.FilePath;
-import org.jenkinsci.plugins.workflow.steps.AbstractStepExecutionImpl;
 import edu.umd.cs.findbugs.annotations.SuppressFBWarnings;
 import hudson.EnvVars;
 import org.jenkinsci.plugins.workflow.steps.BodyExecutionCallback;
@@ -68,7 +67,6 @@
         client = nodeContext.connectToCloud();
 
         EnvironmentExpander env = getContext().get(EnvironmentExpander.class);
-<<<<<<< HEAD
         EnvVars globalVars = null;
         Jenkins instance = Jenkins.getInstance();
         DescribableList<NodeProperty<?>, NodePropertyDescriptor>globalNodeProperties = instance.getGlobalNodeProperties();
@@ -76,10 +74,14 @@
         if ( envVarsNodePropertyList != null && envVarsNodePropertyList.size() != 0 ) {
             globalVars = envVarsNodePropertyList.get(0).getEnvVars();
         }
-        decorator = new ContainerExecDecorator(client, nodeContext.getPodName(), containerName, nodeContext.getNamespace(), env, globalVars);
-=======
-        decorator = new ContainerExecDecorator(client, nodeContext.getPodName(), containerName, nodeContext.getNamespace(), env, getContext().get(FilePath.class));
->>>>>>> 0d27f969
+        decorator = new ContainerExecDecorator();
+        decorator.setClient(client);
+        decorator.setPodName(nodeContext.getPodName());
+        decorator.setContainerName(containerName);
+        decorator.setNamespace(nodeContext.getNamespace());
+        decorator.setEnvironmentExpander(env);
+        decorator.setWs(getContext().get(FilePath.class));
+        decorator.setGlobalVars(globalVars);
         getContext().newBodyInvoker()
                 .withContext(BodyInvoker
                         .mergeLauncherDecorators(getContext().get(LauncherDecorator.class), decorator))
