--- conflicted
+++ resolved
@@ -34,11 +34,8 @@
 import org.kohsuke.stapler.DataBoundSetter;
 import org.kohsuke.stapler.QueryParameter;
 
-<<<<<<< HEAD
+import javax.annotation.CheckForNull;
 import java.io.IOException;
-=======
-import javax.annotation.CheckForNull;
->>>>>>> f913cf6b
 import java.net.URL;
 import java.security.KeyStoreException;
 import java.security.NoSuchAlgorithmException;
@@ -178,11 +175,7 @@
      *
      * @return Docker client.
      */
-<<<<<<< HEAD
-    public Kubernetes connect() throws UnrecoverableKeyException, NoSuchAlgorithmException, KeyStoreException, IOException {
-=======
-    public KubernetesClient connect()  {
->>>>>>> f913cf6b
+    public KubernetesClient connect() throws UnrecoverableKeyException, NoSuchAlgorithmException, KeyStoreException, IOException {
 
         LOGGER.log(Level.FINE, "Building connection to Kubernetes host " + name + " URL " + serverUrl);
 
