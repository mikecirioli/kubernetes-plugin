package org.csanchez.jenkins.plugins.kubernetes;

import static org.apache.commons.lang.StringUtils.isEmpty;

import java.io.IOException;
import java.io.StringReader;
import java.net.ConnectException;
import java.net.MalformedURLException;
import java.net.SocketTimeoutException;
import java.net.URL;
import java.net.UnknownHostException;
import java.util.ArrayList;
import java.util.Collection;
import java.util.Collections;
import java.util.List;
import java.util.Map;
import java.util.Objects;
import java.util.Set;
import java.util.logging.Level;
import java.util.logging.Logger;
import java.util.stream.Collectors;

import javax.annotation.CheckForNull;
import javax.annotation.Nonnull;
import javax.servlet.ServletException;

import com.google.common.annotations.VisibleForTesting;
import hudson.Main;
import hudson.model.ItemGroup;
import hudson.model.Node;
import hudson.util.XStream2;
import jenkins.metrics.api.Metrics;
import org.apache.commons.codec.binary.Base64;
import org.apache.commons.lang.StringUtils;
import org.csanchez.jenkins.plugins.kubernetes.pipeline.PodTemplateMap;
import org.csanchez.jenkins.plugins.kubernetes.pod.retention.Default;
import org.csanchez.jenkins.plugins.kubernetes.pod.retention.PodRetention;
import org.jenkinsci.plugins.kubernetes.auth.KubernetesAuth;
import org.jenkinsci.plugins.kubernetes.auth.KubernetesAuthException;
import org.jenkinsci.plugins.plaincredentials.impl.StringCredentialsImpl;
import org.kohsuke.stapler.AncestorInPath;
import org.kohsuke.stapler.DataBoundConstructor;
import org.kohsuke.stapler.DataBoundSetter;
import org.kohsuke.stapler.QueryParameter;
import org.kohsuke.stapler.interceptor.RequirePOST;

import com.cloudbees.plugins.credentials.CredentialsMatchers;
import com.cloudbees.plugins.credentials.common.StandardCredentials;
import com.cloudbees.plugins.credentials.common.StandardListBoxModel;
import com.cloudbees.plugins.credentials.domains.URIRequirementBuilder;
import com.google.common.collect.ImmutableMap;

import edu.umd.cs.findbugs.annotations.NonNull;
import edu.umd.cs.findbugs.annotations.SuppressFBWarnings;
import hudson.Extension;
import hudson.Util;
import hudson.init.InitMilestone;
import hudson.init.Initializer;
import hudson.model.Descriptor;
import hudson.model.DescriptorVisibilityFilter;
import hudson.model.Label;
import hudson.security.ACL;
import hudson.slaves.Cloud;
import hudson.slaves.NodeProvisioner;
import hudson.util.FormValidation;
import hudson.util.ListBoxModel;
import io.fabric8.kubernetes.api.model.Pod;
import io.fabric8.kubernetes.api.model.PodList;
import io.fabric8.kubernetes.client.KubernetesClient;
import io.fabric8.kubernetes.client.KubernetesClientException;
import io.fabric8.kubernetes.client.VersionInfo;
import jenkins.model.Jenkins;
import jenkins.model.JenkinsLocationConfiguration;
import jenkins.authentication.tokens.api.AuthenticationTokens;
import static java.nio.charset.StandardCharsets.UTF_8;
import static org.csanchez.jenkins.plugins.kubernetes.MetricNames.metricNameForLabel;

import jenkins.websocket.WebSockets;

/**
 * Kubernetes cloud provider.
 *
 * Starts agents in a Kubernetes cluster using defined Docker templates for each label.
 *
 * @author Carlos Sanchez carlos@apache.org
 */
public class KubernetesCloud extends Cloud {
    public static final int DEFAULT_MAX_REQUESTS_PER_HOST = 32;
    public static final Integer DEFAULT_WAIT_FOR_POD_SEC = 600;

    private static final Logger LOGGER = Logger.getLogger(KubernetesCloud.class.getName());

    public static final String JNLP_NAME = "jnlp";
    /** label for all pods started by the plugin */
    @Deprecated
    public static final Map<String, String> DEFAULT_POD_LABELS = ImmutableMap.of("jenkins", "slave");

    /** Default timeout for idle workers that don't correctly indicate exit. */
    public static final int DEFAULT_RETENTION_TIMEOUT_MINUTES = 5;

    public static final int DEFAULT_READ_TIMEOUT_SECONDS = 15;

    public static final int DEFAULT_CONNECT_TIMEOUT_SECONDS = 5;

    private String defaultsProviderTemplate;

    @Nonnull
    private List<PodTemplate> templates = new ArrayList<>();
    private String serverUrl;
    private boolean useJenkinsProxy;
    @CheckForNull
    private String serverCertificate;

    private boolean skipTlsVerify;
    private boolean addMasterProxyEnvVars;

    private boolean capOnlyOnAlivePods;

    private String namespace;
    private boolean webSocket;
    private boolean directConnection = false;
    private String jenkinsUrl;
    @CheckForNull
    private String jenkinsTunnel;
    @CheckForNull
    private String credentialsId;
    private Integer containerCap;
    private int retentionTimeout = DEFAULT_RETENTION_TIMEOUT_MINUTES;
    private int connectTimeout = DEFAULT_CONNECT_TIMEOUT_SECONDS;
    private int readTimeout = DEFAULT_READ_TIMEOUT_SECONDS;
    /** @deprecated Stored as a list of PodLabels */
    @Deprecated
    private transient Map<String, String> labels;
    private List<PodLabel> podLabels = new ArrayList<>();
    private boolean usageRestricted;

    private int maxRequestsPerHost;

    // Integer to differentiate null from 0
    private Integer waitForPodSec = DEFAULT_WAIT_FOR_POD_SEC;

    @CheckForNull
    private PodRetention podRetention = PodRetention.getKubernetesCloudDefault();

    @DataBoundConstructor
    public KubernetesCloud(String name) {
        super(name);
        setMaxRequestsPerHost(DEFAULT_MAX_REQUESTS_PER_HOST);
    }

    /**
     * Copy constructor.
     * Allows to create copies of the original kubernetes cloud. Since it's a singleton
     * by design, this method also allows specifying a new name.
     * @param name Name of the cloud to be created
     * @param source Source Kubernetes cloud implementation
     * @since 0.13
     */
    public KubernetesCloud(@NonNull String name, @NonNull KubernetesCloud source) {
        super(name);
        XStream2 xs = new XStream2();
        xs.omitField(Cloud.class, "name");
        xs.omitField(KubernetesCloud.class, "templates"); // TODO PodTemplate and fields needs to implement equals
        xs.unmarshal(XStream2.getDefaultDriver().createReader(new StringReader(xs.toXML(source))), this);
        this.templates.addAll(source.templates);
    }

    @Deprecated
    public KubernetesCloud(String name, List<? extends PodTemplate> templates, String serverUrl, String namespace,
            String jenkinsUrl, String containerCapStr, int connectTimeout, int readTimeout, int retentionTimeout) {
        this(name);

        setServerUrl(serverUrl);
        setNamespace(namespace);
        setJenkinsUrl(jenkinsUrl);
        if (templates != null) {
            this.templates.addAll(templates);
        }
        setContainerCapStr(containerCapStr);
        setRetentionTimeout(retentionTimeout);
        setConnectTimeout(connectTimeout);
        setReadTimeout(readTimeout);

    }

    public boolean isUseJenkinsProxy() { return useJenkinsProxy; }
    @DataBoundSetter
    public void setUseJenkinsProxy(boolean useJenkinsProxy) { this.useJenkinsProxy = useJenkinsProxy; }

    public boolean isUsageRestricted() {
        return usageRestricted;
    }

    @DataBoundSetter
    public void setUsageRestricted(boolean usageRestricted) {
        this.usageRestricted = usageRestricted;
    }
    
    public int getRetentionTimeout() {
        return retentionTimeout;
    }

    @DataBoundSetter
    public void setRetentionTimeout(int retentionTimeout) {
        this.retentionTimeout = Math.max(DEFAULT_RETENTION_TIMEOUT_MINUTES, retentionTimeout);
    }

    public String getDefaultsProviderTemplate() {
        return defaultsProviderTemplate;
    }

    @DataBoundSetter
    public void setDefaultsProviderTemplate(String defaultsProviderTemplate) {
        this.defaultsProviderTemplate = defaultsProviderTemplate;
    }

    @Nonnull
    public List<PodTemplate> getTemplates() {
        return templates;
    }

    /**
     * Returns all pod templates for this cloud including the dynamic ones.
     * @return all pod templates for this cloud including the dynamic ones.
     */
    @Nonnull
    public List<PodTemplate> getAllTemplates() {
        return PodTemplateSource.getAll(this);
    }

    @DataBoundSetter
    public void setTemplates(@Nonnull List<PodTemplate> templates) {
        this.templates = new ArrayList<>(templates);
    }

    public String getServerUrl() {
        return serverUrl;
    }

    @DataBoundSetter
    public void setServerUrl(@Nonnull String serverUrl) {
        this.serverUrl = serverUrl;
    }

    public String getServerCertificate() {
        return serverCertificate;
    }

    @DataBoundSetter
    public void setServerCertificate(String serverCertificate) {
        this.serverCertificate = Util.fixEmpty(serverCertificate);
    }

    public boolean isSkipTlsVerify() {
        return skipTlsVerify;
    }

    @DataBoundSetter
    public void setSkipTlsVerify(boolean skipTlsVerify) {
        this.skipTlsVerify = skipTlsVerify;
    }
    
    public boolean isAddMasterProxyEnvVars() {
    	return this.addMasterProxyEnvVars;
    }
    
    @DataBoundSetter
    public void setAddMasterProxyEnvVars(boolean addMasterProxyEnvVars) {
    	this.addMasterProxyEnvVars = addMasterProxyEnvVars;
    }

    public String getNamespace() {
        return namespace;
    }

    @DataBoundSetter
    public void setNamespace(String namespace) {
        this.namespace = Util.fixEmpty(namespace);
    }

    @CheckForNull
    public String getJenkinsUrl() {
        return jenkinsUrl;
    }

    @DataBoundSetter
    @Deprecated
    public void setCapOnlyOnAlivePods(boolean capOnlyOnAlivePods) {
        this.capOnlyOnAlivePods = capOnlyOnAlivePods;
    }

    @Deprecated
    public boolean isCapOnlyOnAlivePods() {
        return capOnlyOnAlivePods;
    }

    /**
     * Returns Jenkins URL to be used by agents launched by this cloud. Always ends with a trailing slash.
     *
     * Uses in order:
     * * cloud configuration
     * * environment variable <b>KUBERNETES_JENKINS_URL</b>
     * * Jenkins Location URL
     *
     * @return Jenkins URL to be used by agents launched by this cloud. Always ends with a trailing slash.
     * @throws IllegalStateException if no Jenkins URL could be computed.
     */
    @Nonnull
    public String getJenkinsUrlOrDie() {
        String url = getJenkinsUrlOrNull();
        if (url == null) {
            throw new IllegalStateException("Jenkins URL for Kubernetes is null");
        }
        return url;
    }

    /**
     * Returns Jenkins URL to be used by agents launched by this cloud. Always ends with a trailing slash.
     *
     * Uses in order:
     * * cloud configuration
     * * environment variable <b>KUBERNETES_JENKINS_URL</b>
     * * Jenkins Location URL
     *
     * @return Jenkins URL to be used by agents launched by this cloud. Always ends with a trailing slash.
     *         Null if no Jenkins URL could be computed.
     */
    @CheckForNull
    public String getJenkinsUrlOrNull() {
        JenkinsLocationConfiguration locationConfiguration = JenkinsLocationConfiguration.get();
        String url = StringUtils.defaultIfBlank(
                getJenkinsUrl(),
                StringUtils.defaultIfBlank(
                        System.getProperty("KUBERNETES_JENKINS_URL",System.getenv("KUBERNETES_JENKINS_URL")),
                        locationConfiguration.getUrl()
                )
        );
        if (url == null) {
            return null;
        }
        url = url.endsWith("/") ? url : url + "/";
        return url;
    }

    public boolean isWebSocket() {
        return webSocket;
    }

    @DataBoundSetter
    public void setWebSocket(boolean webSocket) {
        this.webSocket = webSocket;
    }

    public boolean isDirectConnection() {
        return directConnection;
    }

    @DataBoundSetter
    public void setDirectConnection(boolean directConnection) {
        this.directConnection = directConnection;
    }

    @DataBoundSetter
    public void setJenkinsUrl(String jenkinsUrl) {
        this.jenkinsUrl = Util.fixEmptyAndTrim(jenkinsUrl);
    }

    public String getJenkinsTunnel() {
        return jenkinsTunnel;
    }

    @DataBoundSetter
    public void setJenkinsTunnel(String jenkinsTunnel) {
        this.jenkinsTunnel = Util.fixEmpty(jenkinsTunnel);
    }

    public String getCredentialsId() {
        return credentialsId;
    }

    @DataBoundSetter
    public void setCredentialsId(String credentialsId) {
        this.credentialsId = Util.fixEmpty(credentialsId);
    }

    public int getContainerCap() {
        return containerCap != null ? containerCap : Integer.MAX_VALUE;
    }

    @DataBoundSetter
    public void setContainerCapStr(String containerCapStr) {
        setContainerCap(containerCapStr.equals("") ? null : Integer.parseInt(containerCapStr));
    }

    public void setContainerCap(Integer containerCap) {
        this.containerCap = (containerCap != null && containerCap > 0) ? containerCap : null;
    }

    public String getContainerCapStr() {
        // null, serialized Integer.MAX_VALUE, or 0 means no limit
        return (containerCap == null || containerCap == Integer.MAX_VALUE || containerCap == 0) ? "" : String.valueOf(containerCap);
    }

    public int getReadTimeout() {
        return readTimeout;
    }

    @DataBoundSetter
    public void setReadTimeout(int readTimeout) {
        this.readTimeout = Math.max(DEFAULT_READ_TIMEOUT_SECONDS, readTimeout);
    }

    public int getConnectTimeout() {
        return connectTimeout;
    }

    /**
     * Labels for all pods started by the plugin
     * @return immutable map of pod labels
     * @deprecated use {@link #getPodLabels()}
     */
    @Deprecated
    public Map<String, String> getLabels() {
        return getPodLabelsMap();
    }

    /**
     * Set pod labels
     *
     * @param labels pod labels
     * @deprecated use {@link #setPodLabels(List)}
     */
    @Deprecated
    public void setLabels(Map<String, String> labels) {
        setPodLabels(labels != null ? PodLabel.fromMap(labels) : Collections.emptyList());
    }

    /**
     * Labels for all pods started by the plugin
     */
    @NonNull
    public List<PodLabel> getPodLabels() {
        return podLabels == null || podLabels.isEmpty() ? PodLabel.fromMap(DEFAULT_POD_LABELS) : podLabels;
    }

    /**
     * Set Pod labels  for all pods started by the plugin.
     */
    @DataBoundSetter
    public void setPodLabels(@CheckForNull List<PodLabel> labels) {
        this.podLabels = new ArrayList<>();
        if (labels != null) {
            this.podLabels.addAll(labels);
        }
    }

    /**
     * Map of labels to add to all pods started by the plugin
     * @return immutable map of pod labels
     */
    Map<String, String> getPodLabelsMap() {
        return PodLabel.toMap(getPodLabels());
    }

    @DataBoundSetter
    public void setMaxRequestsPerHostStr(String maxRequestsPerHostStr) {
        try  {
            setMaxRequestsPerHost(Integer.parseInt(maxRequestsPerHostStr));
        } catch (NumberFormatException e) {
            setMaxRequestsPerHost(DEFAULT_MAX_REQUESTS_PER_HOST);
        }
    }

    @DataBoundSetter
    public void setMaxRequestsPerHost(int maxRequestsPerHost) {
        if (maxRequestsPerHost < 0) {
            this.maxRequestsPerHost = DEFAULT_MAX_REQUESTS_PER_HOST;
        } else {
            this.maxRequestsPerHost = maxRequestsPerHost;
        }
    }

    public String getMaxRequestsPerHostStr() {
        return String.valueOf(maxRequestsPerHost);
    }

    public int getMaxRequestsPerHost() {
        return maxRequestsPerHost;
    }

    @DataBoundSetter
    public void setConnectTimeout(int connectTimeout) {
        this.connectTimeout = Math.max(DEFAULT_CONNECT_TIMEOUT_SECONDS, connectTimeout);
    }

    /**
     * Gets the global pod retention policy for the plugin.
     */
    public PodRetention getPodRetention() {
        return this.podRetention;
    }
    
    /**
     * Set the global pod retention policy for the plugin.
     * 
     * @param podRetention the pod retention policy for the plugin.
     */
    @DataBoundSetter
    public void setPodRetention(PodRetention podRetention) {
        if (podRetention == null || podRetention instanceof Default) {
            podRetention = PodRetention.getKubernetesCloudDefault();
        }
        this.podRetention = podRetention;
    }

    /**
     * Connects to Kubernetes.
     *
     * @return Kubernetes client.
     */
    @SuppressFBWarnings({ "IS2_INCONSISTENT_SYNC", "DC_DOUBLECHECK" })
    public KubernetesClient connect() throws KubernetesAuthException, IOException {

        LOGGER.log(Level.FINEST, "Building connection to Kubernetes {0} URL {1} namespace {2}",
                new String[] { getDisplayName(), serverUrl, namespace });
        KubernetesClient client = KubernetesClientProvider.createClient(this);

        LOGGER.log(Level.FINE, "Connected to Kubernetes {0} URL {1} namespace {2}", new String[] { getDisplayName(), client.getMasterUrl().toString(), namespace });
        return client;
    }

    @Override
    public synchronized Collection<NodeProvisioner.PlannedNode> provision(@NonNull final Cloud.CloudState state, final int excessWorkload) {
        try {
<<<<<<< HEAD
            Metrics.metricRegistry().meter(metricNameForLabel(label)).mark(excessWorkload);

            Set<String> allInProvisioning = InProvisioning.getAllInProvisioning(label);
=======
            Label label = state.getLabel();
            int plannedCapacity = state.getAdditionalPlannedCapacity(); // Planned nodes, will be launched on the next round of NodeProvisioner
            Set<String> allInProvisioning = InProvisioning.getAllInProvisioning(label); // Nodes being launched
>>>>>>> 9f5e9988
            LOGGER.log(Level.FINE, () -> "In provisioning : " + allInProvisioning);
            int toBeProvisioned = Math.max(0, excessWorkload - allInProvisioning.size());
            Set<Node> nodes = getNodes(label);
            int currentExecutorsCount = (int) nodes.stream().filter(KubernetesSlave.class::isInstance).map(Node::getNumExecutors).count();
            int launchingExecutorsCount = (int) nodes.stream().filter(KubernetesSlave.class::isInstance).filter(n -> n.toComputer() != null && ((KubernetesComputer)n.toComputer()).isLaunching()).map(Node::getNumExecutors).count();
            LOGGER.log(Level.INFO, "Label \"{0}\" excess workload: {1}," +
                    " executors: {2}," +
                    " plannedCapacity: {3}," +
                            " launching: {4}",
                    new Object[] {label, toBeProvisioned, currentExecutorsCount, plannedCapacity, launchingExecutorsCount});
            List<NodeProvisioner.PlannedNode> plannedNodes = new ArrayList<>();
            List<Pod> pods = getPodsWithLabels(namespace, getPodLabelsMap());
            if (pods != null) {
                // Count planned and executors not yet launching (e.g. everything that is not in kubernetes yet)
                int plannedCount = plannedCapacity + currentExecutorsCount - launchingExecutorsCount;
                int remainingGlobalSlots = getRemainingGlobalSlots(pods, plannedCount);
                if (remainingGlobalSlots > 0) {
                    LOGGER.fine(() -> "Global slots left for " + name + ": " + remainingGlobalSlots);
                    for (PodTemplate podTemplate : getTemplatesFor(label)) {
                        LOGGER.log(Level.FINE, "Template for label \"{0}\": {1}", new Object[]{label, podTemplate.getName()});
                        // check overall concurrency limit using the default label(s) on all templates
                        int remainingPodTemplateSlots = getRemainingPodTemplateSlots(podTemplate, pods, plannedCount);
                        LOGGER.log(remainingPodTemplateSlots > 0 ? Level.FINE : Level.INFO, "Slots left for template \"{0}\" in \"{1}\": {2}", new Object[]{podTemplate.getName(), name, remainingPodTemplateSlots});
                        int provisioningLimit = Math.min(remainingGlobalSlots, remainingPodTemplateSlots);
                        while (plannedNodes.size() < Math.min(provisioningLimit, toBeProvisioned)) {
                            plannedNodes.add(PlannedNodeBuilderFactory.createInstance().cloud(this).template(podTemplate).label(label).build());
                        }
                        if (!plannedNodes.isEmpty()) {
                            // Return early when a matching template was found and nodes were planned
                            LOGGER.log(Level.FINEST, "Planned {0} Kubernetes agents with template \"{1}\"", new Object[]{plannedNodes.size(), podTemplate.getName()});
                            return plannedNodes;
                        }
                    }
<<<<<<< HEAD
                    r.add(PlannedNodeBuilderFactory.createInstance().cloud(this).template(t).label(label).build());
                }
                LOGGER.log(Level.FINEST, "Planned Kubernetes agents for template \"{0}\": {1}",
                        new Object[] { t.getName(), r.size() });
                if (r.size() > 0) {
                    Metrics.metricRegistry().counter(MetricNames.PROVISION_NODES).inc(r.size());
                    // Already found a matching template
                    return r;
=======
                } else {
                    LOGGER.log(Level.INFO, "No slot left for provisioning (global limit)");
>>>>>>> 9f5e9988
                }
            }
            return plannedNodes;
        } catch (KubernetesClientException e) {
            Metrics.metricRegistry().counter(MetricNames.PROVISION_FAILED).inc();
            Throwable cause = e.getCause();
            if (cause instanceof SocketTimeoutException || cause instanceof ConnectException || cause instanceof UnknownHostException) {
                LOGGER.log(Level.WARNING, "Failed to connect to Kubernetes at {0}: {1}",
                        new String[] { serverUrl, cause.getMessage() });
            } else {
                LOGGER.log(Level.WARNING, "Failed to count the # of live instances on Kubernetes",
                        cause != null ? cause : e);
            }
        } catch (ConnectException e) {
            LOGGER.log(Level.WARNING, "Failed to connect to Kubernetes at {0}", serverUrl);
        } catch (Exception e) {
            LOGGER.log(Level.WARNING, "Failed to count the # of live instances on Kubernetes", e);
        }
        return Collections.emptyList();
    }

<<<<<<< HEAD
    /**
     * Check not too many already running.
     *
     */
    private boolean mayAddProvisionedSlave(@Nonnull PodTemplate template, @CheckForNull Label label, int scheduledCount) throws Exception {
        int containerCap = getContainerCap();

        KubernetesClient client = connect();
        String templateNamespace = template.getNamespace();
        // If template's namespace is not defined, take the
        // Kubernetes Namespace.
        if (Strings.isNullOrEmpty(templateNamespace)) {
            templateNamespace = client.getNamespace();
        }

        Map<String, String> podLabels = getPodLabelsMap();
        if (containerCap != Integer.MAX_VALUE) { // skip check when global concurrency limit is "unlimited"
            List<Pod> allActiveSlavePods = getActiveSlavePods(client, templateNamespace, podLabels);
            if (allActiveSlavePods != null && containerCap <= allActiveSlavePods.size() + scheduledCount) {
                Metrics.metricRegistry().counter(MetricNames.REACHED_TOTAL_CAP).inc();
                LOGGER.log(Level.INFO,
                        "Maximum number of concurrently running agent pods ({0}) reached for Kubernetes Cloud {4}, not provisioning: {1} running or pending in namespace {2} with Kubernetes labels {3}",
                        new Object[]{containerCap, allActiveSlavePods.size() + scheduledCount, templateNamespace, getLabels(), name});
                return false;
            }
=======
    private Set<Node> getNodes(@CheckForNull Label label) {
        if (label != null) {
            return label.getNodes();
        } else {
            return Jenkins.get().getNodes().stream()
                    .filter(n -> n.getLabelString() == null)
                    .collect(Collectors.toSet());
>>>>>>> 9f5e9988
        }
    }

<<<<<<< HEAD
        Map<String, String> labelsMap = new HashMap<>(podLabels);
        labelsMap.putAll(template.getLabelsMap());
        if (template.getInstanceCap() != Integer.MAX_VALUE) { // skip check when template concurrency limit is "unlimited"
            List<Pod> activeTemplateSlavePods = getActiveSlavePods(client, templateNamespace, labelsMap);
            if (activeTemplateSlavePods != null && template.getInstanceCap() <= activeTemplateSlavePods.size() + scheduledCount) {
                Metrics.metricRegistry().counter(MetricNames.REACHED_POD_CAP).inc();
                LOGGER.log(Level.INFO,
                        "Maximum number of concurrently running agent pods ({0}) reached for template {1} in Kubernetes Cloud {6}, not provisioning: {2} running or pending in namespace {3} with label \"{4}\" and Kubernetes labels {5}",
                        new Object[]{template.getInstanceCap(), template.getName(), activeTemplateSlavePods.size() + scheduledCount,
                                templateNamespace, label == null ? "" : label.toString(), labelsMap, name});
                return false;
            }
        }
        return true;
=======
    @VisibleForTesting
    int getRemainingPodTemplateSlots(PodTemplate template, List<Pod> pods, int plannedCount) {
        List<Pod> filteredPodList = pods.stream()
                .filter(pod -> pod.getMetadata().getLabels().entrySet().containsAll(template.getLabelsMap().entrySet()))
                .collect(Collectors.toList());
        return Math.max(0, template.getInstanceCap() - filteredPodList.size() - plannedCount);
    }

    @VisibleForTesting
    int getRemainingGlobalSlots(List<Pod> pods, int plannedCount) {
        // FIXME plannedCount only includes current requested label
        return Math.max(0, getContainerCap() - pods.size() - plannedCount);
>>>>>>> 9f5e9988
    }

    /**
     * Query for running or pending pods
     */
    @CheckForNull
    private List<Pod> getPodsWithLabels(String namespace, Map<String, String> labels) throws IOException, KubernetesAuthException {
        KubernetesClient client = connect();
        PodList podList = client.pods()
                .inNamespace(StringUtils.defaultIfEmpty(namespace,client.getNamespace()))
                .withLabels(labels)
                .list();
        // JENKINS-53370 check for nulls
        if (podList != null && podList.getItems() != null) {
            return podList.getItems().stream() //
                    .filter(x -> x.getStatus().getPhase().toLowerCase().matches("(running|pending)"))
                    .collect(Collectors.toList());
        }
        return null;
    }

    @Override
    public boolean canProvision(@NonNull Cloud.CloudState state) {
        return getTemplate(state.getLabel()) != null;
    }

    /**
     * Gets {@link PodTemplate} that has the matching {@link Label}.
     * @param label label to look for in templates
     * @return the template
     */
    public PodTemplate getTemplate(@CheckForNull Label label) {
        return PodTemplateUtils.getTemplateByLabel(label, getAllTemplates());
    }

    @CheckForNull
    public PodTemplate getTemplateById(@Nonnull String id) {
        return getAllTemplates().stream().filter(t -> id.equals(t.getId())).findFirst().orElse(null);
    }

    /**
     * Unwraps the given pod template.
     * @param podTemplate the pod template to unwrap.
     * @return the unwrapped pod template
     */
    public PodTemplate getUnwrappedTemplate(PodTemplate podTemplate) {
        return PodTemplateUtils.unwrap(podTemplate, getDefaultsProviderTemplate(), getAllTemplates());
    }

    /**
     * Gets all PodTemplates that have the matching {@link Label}.
     * @param label label to look for in templates
     * @return list of matching templates
     * @deprecated Use {@link #getTemplatesFor(Label)} instead.
     */
    @Deprecated
    public ArrayList<PodTemplate> getMatchingTemplates(@CheckForNull Label label) {
        return new ArrayList<>(getTemplatesFor(label));
    }

    /**
     * Gets all PodTemplates that have the matching {@link Label}.
     * @param label label to look for in templates
     * @return list of matching templates
     */
    public List<PodTemplate> getTemplatesFor(@CheckForNull Label label) {
        return PodTemplateFilter.applyAll(this, getAllTemplates(), label);
    }

    /**
     * @param t docker template
     */
    public void addTemplate(PodTemplate t) {
        this.templates.add(t);
        // t.parent = this;
    }

    /**
     * Remove a
     *
     * @param t docker template
     */
    public void removeTemplate(PodTemplate t) {
        this.templates.remove(t);
    }

    /**
     * Add a dynamic pod template. Won't be displayed in UI, and persisted separately from the cloud instance.
     * @param t the template to add
     */
    public void addDynamicTemplate(PodTemplate t) {
        PodTemplateMap.get().addTemplate(this, t);
    }

    /**
     * Remove a dynamic pod template.
     * @param t the template to remove
     */
    public void removeDynamicTemplate(PodTemplate t) {
        PodTemplateMap.get().removeTemplate(this, t);
    }

    @Override
    public boolean equals(Object o) {
        if (this == o) return true;
        if (o == null || getClass() != o.getClass()) return false;
        KubernetesCloud that = (KubernetesCloud) o;
        return skipTlsVerify == that.skipTlsVerify &&
                addMasterProxyEnvVars == that.addMasterProxyEnvVars &&
                capOnlyOnAlivePods == that.capOnlyOnAlivePods &&
                Objects.equals(containerCap, that.containerCap) &&
                retentionTimeout == that.retentionTimeout &&
                connectTimeout == that.connectTimeout &&
                readTimeout == that.readTimeout &&
                usageRestricted == that.usageRestricted &&
                maxRequestsPerHost == that.maxRequestsPerHost &&
                Objects.equals(defaultsProviderTemplate, that.defaultsProviderTemplate) &&
                templates.equals(that.templates) &&
                Objects.equals(serverUrl, that.serverUrl) &&
                Objects.equals(serverCertificate, that.serverCertificate) &&
                Objects.equals(namespace, that.namespace) &&
                Objects.equals(jenkinsUrl, that.jenkinsUrl) &&
                Objects.equals(jenkinsTunnel, that.jenkinsTunnel) &&
                Objects.equals(credentialsId, that.credentialsId) &&
                Objects.equals(podLabels, that.podLabels) &&
                Objects.equals(podRetention, that.podRetention) &&
                Objects.equals(waitForPodSec, that.waitForPodSec) &&
                useJenkinsProxy==that.useJenkinsProxy;
    }

    @Override
    public int hashCode() {
        return Objects.hash(defaultsProviderTemplate, templates, serverUrl, serverCertificate, skipTlsVerify,
                addMasterProxyEnvVars, capOnlyOnAlivePods, namespace, jenkinsUrl, jenkinsTunnel, credentialsId,
                containerCap, retentionTimeout, connectTimeout, readTimeout, podLabels, usageRestricted,
                maxRequestsPerHost, podRetention, useJenkinsProxy);
    }

    public Integer getWaitForPodSec() {
        return waitForPodSec;
    }

    @DataBoundSetter
    public void setWaitForPodSec(Integer waitForPodSec) {
        this.waitForPodSec = waitForPodSec;
    }

    @Extension
    public static class DescriptorImpl extends Descriptor<Cloud> {
        @Override
        public String getDisplayName() {
            return "Kubernetes";
        }

        @Initializer(before = InitMilestone.PLUGINS_STARTED)
        public static void addAliases() {
            Jenkins.XSTREAM2.addCompatibilityAlias(
                    "org.csanchez.jenkins.plugins.kubernetes.OpenShiftBearerTokenCredentialImpl",
                    org.jenkinsci.plugins.kubernetes.credentials.OpenShiftBearerTokenCredentialImpl.class);
            Jenkins.XSTREAM2.addCompatibilityAlias(
                    "org.csanchez.jenkins.plugins.kubernetes.OpenShiftTokenCredentialImpl",
                    StringCredentialsImpl.class);
            Jenkins.XSTREAM2.addCompatibilityAlias("org.csanchez.jenkins.plugins.kubernetes.ServiceAccountCredential",
                    org.jenkinsci.plugins.kubernetes.credentials.FileSystemServiceAccountCredential.class);
        }

        @RequirePOST
        @SuppressWarnings("unused") // used by jelly
        public FormValidation doTestConnection(@QueryParameter String name, @QueryParameter String serverUrl, @QueryParameter String credentialsId,
                                               @QueryParameter String serverCertificate,
                                               @QueryParameter boolean skipTlsVerify,
                                               @QueryParameter String namespace,
                                               @QueryParameter int connectionTimeout,
                                               @QueryParameter int readTimeout) throws Exception {
            Jenkins.get().checkPermission(Jenkins.ADMINISTER);

            if (StringUtils.isBlank(name))
                return FormValidation.error("name is required");

            try (KubernetesClient client = new KubernetesFactoryAdapter(serverUrl, namespace,
                        Util.fixEmpty(serverCertificate), Util.fixEmpty(credentialsId), skipTlsVerify,
                        connectionTimeout, readTimeout).createClient()) {
                    // test listing pods
                    client.pods().list();
                VersionInfo version = client.getVersion();
                return FormValidation.ok("Connected to Kubernetes " + version.getMajor() + "." + version.getMinor());
            } catch (KubernetesClientException e) {
                LOGGER.log(Level.FINE, String.format("Error testing connection %s", serverUrl), e);
                return FormValidation.error("Error testing connection %s: %s", serverUrl, e.getCause() == null
                        ? e.getMessage()
                        : String.format("%s: %s", e.getCause().getClass().getName(), e.getCause().getMessage()));
            } catch (Exception e) {
                LOGGER.log(Level.FINE, String.format("Error testing connection %s", serverUrl), e);
                return FormValidation.error("Error testing connection %s: %s", serverUrl, e.getMessage());
            }
        }

        @RequirePOST
        @SuppressWarnings("unused") // used by jelly
        public ListBoxModel doFillCredentialsIdItems(@AncestorInPath ItemGroup context, @QueryParameter String serverUrl) {
            Jenkins.get().checkPermission(Jenkins.ADMINISTER);
            StandardListBoxModel result = new StandardListBoxModel();
            result.includeEmptyValue();
            result.includeMatchingAs(
                ACL.SYSTEM,
                context,
                StandardCredentials.class,
                serverUrl != null ? URIRequirementBuilder.fromUri(serverUrl).build()
                            : Collections.EMPTY_LIST,
                CredentialsMatchers.anyOf(
                    AuthenticationTokens.matcher(KubernetesAuth.class)
                )
            );
            return result;
        }

        @RequirePOST
        @SuppressWarnings("unused") // used by jelly
        public FormValidation doCheckMaxRequestsPerHostStr(@QueryParameter String value) throws IOException, ServletException {
            return FormValidation.validatePositiveInteger(value);
        }

        @RequirePOST
        @SuppressWarnings("unused") // used by jelly
        public FormValidation doCheckConnectTimeout(@QueryParameter String value) {
            return FormValidation.validateIntegerInRange(value, DEFAULT_CONNECT_TIMEOUT_SECONDS, Integer.MAX_VALUE);
        }

        @RequirePOST
        @SuppressWarnings("unused") // used by jelly
        public FormValidation doCheckReadTimeout(@QueryParameter String value) {
            return FormValidation.validateIntegerInRange(value, DEFAULT_READ_TIMEOUT_SECONDS, Integer.MAX_VALUE);
        }

        @RequirePOST
        @SuppressWarnings("unused") // used by jelly
        public FormValidation doCheckRetentionTimeout(@QueryParameter String value) {
            return FormValidation.validateIntegerInRange(value, DEFAULT_RETENTION_TIMEOUT_MINUTES, Integer.MAX_VALUE);
        }

        @SuppressWarnings("unused") // used by jelly
        public FormValidation doCheckDirectConnection(@QueryParameter boolean value, @QueryParameter String jenkinsUrl, @QueryParameter boolean webSocket) throws IOException, ServletException {
            int slaveAgentPort = Jenkins.get().getSlaveAgentPort();
            if (slaveAgentPort == -1 && !webSocket) {
                return FormValidation.warning("'TCP port for inbound agents' is disabled in Global Security settings. Connecting Kubernetes agents will not work without this or WebSocket mode!");
            }

            if(value) {
                if (webSocket) {
                    return FormValidation.error("Direct connection and WebSocket mode are mutually exclusive");
                }
                if(!isEmpty(jenkinsUrl)) return FormValidation.warning("No need to configure Jenkins URL when direct connection is enabled");

                if(slaveAgentPort == 0) return FormValidation.warning(
                        "A random 'TCP port for inbound agents' is configured in Global Security settings. In 'direct connection' mode agents will not be able to reconnect to a restarted master with random port!");
            } else {
                if (isEmpty(jenkinsUrl)) {
                    String url = StringUtils.defaultIfBlank(System.getProperty("KUBERNETES_JENKINS_URL", System.getenv("KUBERNETES_JENKINS_URL")), JenkinsLocationConfiguration.get().getUrl());
                    if (url != null) {
                        return FormValidation.ok("Will connect using " + url);
                    } else {
                        return FormValidation.warning("Configure either Direct Connection or Jenkins URL");
                    }
                }
            }
            return FormValidation.ok();
        }

        @SuppressWarnings("unused") // used by jelly
        public FormValidation doCheckJenkinsUrl(@QueryParameter String value, @QueryParameter boolean directConnection) throws IOException, ServletException {
            try {
                if(!isEmpty(value)) new URL(value);
            } catch (MalformedURLException e) {
                return FormValidation.error(e, "Invalid Jenkins URL");
            }
            return FormValidation.ok();
        }

        public FormValidation doCheckWebSocket(@QueryParameter boolean webSocket, @QueryParameter boolean directConnection, @QueryParameter String jenkinsTunnel) {
            if (webSocket) {
                if (!WebSockets.isSupported()) {
                    return FormValidation.error("WebSocket support is not enabled in this Jenkins installation");
                }
                if (Util.fixEmpty(jenkinsTunnel) != null) {
                    return FormValidation.error("Tunneling is not currently supported in WebSocket mode");
                }
            }
            return FormValidation.ok();
        }

        @SuppressWarnings("unused") // used by jelly
        public List<Descriptor<PodRetention>> getAllowedPodRetentions() {
            Jenkins jenkins = Jenkins.getInstanceOrNull();
            if (jenkins == null) {
                return new ArrayList<>(0);
            }
            return DescriptorVisibilityFilter.apply(this, jenkins.getDescriptorList(PodRetention.class));
        }

        @SuppressWarnings({"rawtypes", "unused"}) // used by jelly
        public Descriptor getDefaultPodRetention() {
            Jenkins jenkins = Jenkins.getInstanceOrNull();
            if (jenkins == null) {
                return null;
            }
            return jenkins.getDescriptor(PodRetention.getKubernetesCloudDefault().getClass());
        }

        @SuppressWarnings("unused") // used by jelly
        public int getDefaultReadTimeout() {
            return DEFAULT_READ_TIMEOUT_SECONDS;
        }

        @SuppressWarnings("unused") // used by jelly
        public int getDefaultConnectTimeout() {
            return DEFAULT_CONNECT_TIMEOUT_SECONDS;
        }

        @SuppressWarnings("unused") // used by jelly
        public int getDefaultRetentionTimeout() {
            return DEFAULT_RETENTION_TIMEOUT_MINUTES;
        }

        public int getDefaultWaitForPod() {
            return DEFAULT_WAIT_FOR_POD_SEC;
        }

    }

    @Override
    public String toString() {
        return "KubernetesCloud{" +
                "defaultsProviderTemplate='" + defaultsProviderTemplate + '\'' +
                ", templates=" + templates +
                ", serverUrl='" + serverUrl + '\'' +
                ", serverCertificate='" + serverCertificate + '\'' +
                ", skipTlsVerify=" + skipTlsVerify +
                ", addMasterProxyEnvVars=" + addMasterProxyEnvVars +
                ", capOnlyOnAlivePods=" + capOnlyOnAlivePods +
                ", namespace='" + namespace + '\'' +
                ", jenkinsUrl='" + jenkinsUrl + '\'' +
                ", jenkinsTunnel='" + jenkinsTunnel + '\'' +
                ", credentialsId='" + credentialsId + '\'' +
                ", containerCap=" + containerCap +
                ", retentionTimeout=" + retentionTimeout +
                ", connectTimeout=" + connectTimeout +
                ", readTimeout=" + readTimeout +
                ", labels=" + labels +
                ", podLabels=" + podLabels +
                ", usageRestricted=" + usageRestricted +
                ", maxRequestsPerHost=" + maxRequestsPerHost +
                ", waitForPodSec=" + waitForPodSec +
                ", podRetention=" + podRetention +
                ", useJenkinsProxy=" + useJenkinsProxy +
                '}';
    }

    private Object readResolve() {
        if ((serverCertificate != null) && !serverCertificate.trim().startsWith("-----BEGIN CERTIFICATE-----")) {
            serverCertificate = new String(Base64.decodeBase64(serverCertificate.getBytes(UTF_8)), UTF_8);
            LOGGER.log(Level.INFO, "Upgraded Kubernetes server certificate key: {0}",
                    serverCertificate.substring(0, 80));
        }

        if (maxRequestsPerHost == 0) {
            maxRequestsPerHost = DEFAULT_MAX_REQUESTS_PER_HOST;
        }
        if (podRetention == null) {
            podRetention = PodRetention.getKubernetesCloudDefault();
        }
        setConnectTimeout(connectTimeout);
        setReadTimeout(readTimeout);
        setRetentionTimeout(retentionTimeout);
        if (waitForPodSec == null) {
            waitForPodSec = DEFAULT_WAIT_FOR_POD_SEC;
        }
        if (podLabels == null && labels != null) {
            setPodLabels(PodLabel.fromMap(labels));
        }

        return this;
    }

    @Extension
    public static class PodTemplateSourceImpl extends PodTemplateSource {
        @Nonnull
        @Override
        public List<PodTemplate> getList(@Nonnull KubernetesCloud cloud) {
            return cloud.getTemplates();
        }
    }

    @Initializer(after = InitMilestone.SYSTEM_CONFIG_LOADED)
    public static void hpiRunInit() {
        if (Main.isDevelopmentMode) {
            Jenkins jenkins = Jenkins.get();
            String hostAddress = System.getProperty("jenkins.host.address");
            if (hostAddress != null && jenkins.clouds.getAll(KubernetesCloud.class).isEmpty()) {
                KubernetesCloud cloud = new KubernetesCloud("kubernetes");
                cloud.setJenkinsUrl("http://" + hostAddress + ":8080/jenkins/");
                jenkins.clouds.add(cloud);
            }
        }
    }
}<|MERGE_RESOLUTION|>--- conflicted
+++ resolved
@@ -532,15 +532,10 @@
     @Override
     public synchronized Collection<NodeProvisioner.PlannedNode> provision(@NonNull final Cloud.CloudState state, final int excessWorkload) {
         try {
-<<<<<<< HEAD
-            Metrics.metricRegistry().meter(metricNameForLabel(label)).mark(excessWorkload);
-
-            Set<String> allInProvisioning = InProvisioning.getAllInProvisioning(label);
-=======
+            Metrics.metricRegistry().meter(metricNameForLabel(state.getLabel())).mark(excessWorkload);
             Label label = state.getLabel();
             int plannedCapacity = state.getAdditionalPlannedCapacity(); // Planned nodes, will be launched on the next round of NodeProvisioner
             Set<String> allInProvisioning = InProvisioning.getAllInProvisioning(label); // Nodes being launched
->>>>>>> 9f5e9988
             LOGGER.log(Level.FINE, () -> "In provisioning : " + allInProvisioning);
             int toBeProvisioned = Math.max(0, excessWorkload - allInProvisioning.size());
             Set<Node> nodes = getNodes(label);
@@ -571,24 +566,20 @@
                         if (!plannedNodes.isEmpty()) {
                             // Return early when a matching template was found and nodes were planned
                             LOGGER.log(Level.FINEST, "Planned {0} Kubernetes agents with template \"{1}\"", new Object[]{plannedNodes.size(), podTemplate.getName()});
+                            Metrics.metricRegistry().counter(MetricNames.PROVISION_NODES).inc(plannedNodes.size());
+                            if (plannedNodes.size() == provisioningLimit && plannedNodes.size() < toBeProvisioned) {
+                                Metrics.metricRegistry().counter(MetricNames.REACHED_POD_CAP).inc();
+                            }
+
                             return plannedNodes;
                         }
                     }
-<<<<<<< HEAD
-                    r.add(PlannedNodeBuilderFactory.createInstance().cloud(this).template(t).label(label).build());
-                }
-                LOGGER.log(Level.FINEST, "Planned Kubernetes agents for template \"{0}\": {1}",
-                        new Object[] { t.getName(), r.size() });
-                if (r.size() > 0) {
-                    Metrics.metricRegistry().counter(MetricNames.PROVISION_NODES).inc(r.size());
-                    // Already found a matching template
-                    return r;
-=======
                 } else {
                     LOGGER.log(Level.INFO, "No slot left for provisioning (global limit)");
->>>>>>> 9f5e9988
+                    Metrics.metricRegistry().counter(MetricNames.REACHED_GLOBAL_CAP).inc();
                 }
             }
+            Metrics.metricRegistry().counter(MetricNames.PROVISION_NODES).inc(plannedNodes.size());
             return plannedNodes;
         } catch (KubernetesClientException e) {
             Metrics.metricRegistry().counter(MetricNames.PROVISION_FAILED).inc();
@@ -608,33 +599,6 @@
         return Collections.emptyList();
     }
 
-<<<<<<< HEAD
-    /**
-     * Check not too many already running.
-     *
-     */
-    private boolean mayAddProvisionedSlave(@Nonnull PodTemplate template, @CheckForNull Label label, int scheduledCount) throws Exception {
-        int containerCap = getContainerCap();
-
-        KubernetesClient client = connect();
-        String templateNamespace = template.getNamespace();
-        // If template's namespace is not defined, take the
-        // Kubernetes Namespace.
-        if (Strings.isNullOrEmpty(templateNamespace)) {
-            templateNamespace = client.getNamespace();
-        }
-
-        Map<String, String> podLabels = getPodLabelsMap();
-        if (containerCap != Integer.MAX_VALUE) { // skip check when global concurrency limit is "unlimited"
-            List<Pod> allActiveSlavePods = getActiveSlavePods(client, templateNamespace, podLabels);
-            if (allActiveSlavePods != null && containerCap <= allActiveSlavePods.size() + scheduledCount) {
-                Metrics.metricRegistry().counter(MetricNames.REACHED_TOTAL_CAP).inc();
-                LOGGER.log(Level.INFO,
-                        "Maximum number of concurrently running agent pods ({0}) reached for Kubernetes Cloud {4}, not provisioning: {1} running or pending in namespace {2} with Kubernetes labels {3}",
-                        new Object[]{containerCap, allActiveSlavePods.size() + scheduledCount, templateNamespace, getLabels(), name});
-                return false;
-            }
-=======
     private Set<Node> getNodes(@CheckForNull Label label) {
         if (label != null) {
             return label.getNodes();
@@ -642,26 +606,9 @@
             return Jenkins.get().getNodes().stream()
                     .filter(n -> n.getLabelString() == null)
                     .collect(Collectors.toSet());
->>>>>>> 9f5e9988
-        }
-    }
-
-<<<<<<< HEAD
-        Map<String, String> labelsMap = new HashMap<>(podLabels);
-        labelsMap.putAll(template.getLabelsMap());
-        if (template.getInstanceCap() != Integer.MAX_VALUE) { // skip check when template concurrency limit is "unlimited"
-            List<Pod> activeTemplateSlavePods = getActiveSlavePods(client, templateNamespace, labelsMap);
-            if (activeTemplateSlavePods != null && template.getInstanceCap() <= activeTemplateSlavePods.size() + scheduledCount) {
-                Metrics.metricRegistry().counter(MetricNames.REACHED_POD_CAP).inc();
-                LOGGER.log(Level.INFO,
-                        "Maximum number of concurrently running agent pods ({0}) reached for template {1} in Kubernetes Cloud {6}, not provisioning: {2} running or pending in namespace {3} with label \"{4}\" and Kubernetes labels {5}",
-                        new Object[]{template.getInstanceCap(), template.getName(), activeTemplateSlavePods.size() + scheduledCount,
-                                templateNamespace, label == null ? "" : label.toString(), labelsMap, name});
-                return false;
-            }
-        }
-        return true;
-=======
+        }
+    }
+
     @VisibleForTesting
     int getRemainingPodTemplateSlots(PodTemplate template, List<Pod> pods, int plannedCount) {
         List<Pod> filteredPodList = pods.stream()
@@ -674,7 +621,6 @@
     int getRemainingGlobalSlots(List<Pod> pods, int plannedCount) {
         // FIXME plannedCount only includes current requested label
         return Math.max(0, getContainerCap() - pods.size() - plannedCount);
->>>>>>> 9f5e9988
     }
 
     /**
