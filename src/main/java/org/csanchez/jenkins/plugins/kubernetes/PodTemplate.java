package org.csanchez.jenkins.plugins.kubernetes;

import java.io.Serializable;
import java.util.ArrayList;
import java.util.Collections;
import java.util.List;
import java.util.Optional;
import java.util.Set;
import java.util.logging.Level;
import java.util.logging.Logger;

import javax.annotation.Nonnull;

import org.apache.commons.lang.StringUtils;
import org.csanchez.jenkins.plugins.kubernetes.model.TemplateEnvVar;
import org.csanchez.jenkins.plugins.kubernetes.volumes.PodVolume;
import org.csanchez.jenkins.plugins.kubernetes.volumes.workspace.WorkspaceVolume;
import org.kohsuke.accmod.Restricted;
import org.kohsuke.accmod.restrictions.DoNotUse;
import org.kohsuke.accmod.restrictions.NoExternalUse;
import org.kohsuke.stapler.DataBoundConstructor;
import org.kohsuke.stapler.DataBoundSetter;

import com.google.common.base.Strings;

import hudson.Extension;
import hudson.Util;
import hudson.model.AbstractDescribableImpl;
import hudson.model.Descriptor;
import hudson.model.DescriptorVisibilityFilter;
import hudson.model.Label;
import hudson.model.Node;
import hudson.model.labels.LabelAtom;
import hudson.tools.ToolLocationNodeProperty;
import io.fabric8.kubernetes.api.model.Pod;
import jenkins.model.Jenkins;

/**
 * Kubernetes Pod Template
 *
 * @author <a href="mailto:nicolas.deloof@gmail.com">Nicolas De Loof</a>
 */
public class PodTemplate extends AbstractDescribableImpl<PodTemplate> implements Serializable {

    private static final long serialVersionUID = 3285310269140845583L;

    private static final String FALLBACK_ARGUMENTS = "${computer.jnlpmac} ${computer.name}";

    private static final Logger LOGGER = Logger.getLogger(PodTemplate.class.getName());

    public static final int DEFAULT_SLAVE_JENKINS_CONNECTION_TIMEOUT = 100;

    private String inheritFrom;

    private String name;

    private String namespace;

    private String image;

    private boolean privileged;

    private boolean alwaysPullImage;

    private String command;

    private String args;

    private String remoteFs;

    private int instanceCap = Integer.MAX_VALUE;

    private int slaveConnectTimeout = DEFAULT_SLAVE_JENKINS_CONNECTION_TIMEOUT;

    private int idleMinutes;

    private int activeDeadlineSeconds;

    private String label;

    private String serviceAccount;

    private String nodeSelector;

    private Node.Mode nodeUsageMode;

    private String resourceRequestCpu;

    private String resourceRequestMemory;

    private String resourceLimitCpu;

    private String resourceLimitMemory;

    private boolean customWorkspaceVolumeEnabled;
    private WorkspaceVolume workspaceVolume;

    private final List<PodVolume> volumes = new ArrayList<PodVolume>();

    private List<ContainerTemplate> containers = new ArrayList<ContainerTemplate>();

    private List<TemplateEnvVar> envVars = new ArrayList<>();

    private List<PodAnnotation> annotations = new ArrayList<PodAnnotation>();

    private List<PodImagePullSecret> imagePullSecrets = new ArrayList<PodImagePullSecret>();

    private transient List<ToolLocationNodeProperty> nodeProperties;

    @DataBoundConstructor
    public PodTemplate() {
    }

    public PodTemplate(PodTemplate from) {
        this.setAnnotations(from.getAnnotations());
        this.setContainers(from.getContainers());
        this.setImagePullSecrets(from.getImagePullSecrets());
        this.setInstanceCap(from.getInstanceCap());
        this.setLabel(from.getLabel());
        this.setName(from.getName());
        this.setNamespace(from.getNamespace());
        this.setInheritFrom(from.getInheritFrom());
        this.setNodeSelector(from.getNodeSelector());
        this.setNodeUsageMode(from.getNodeUsageMode());
        this.setServiceAccount(from.getServiceAccount());
        this.setSlaveConnectTimeout(from.getSlaveConnectTimeout());
        this.setActiveDeadlineSeconds(from.getActiveDeadlineSeconds());
        this.setVolumes(from.getVolumes());
        this.setWorkspaceVolume(from.getWorkspaceVolume());
    }

    @Deprecated
    public PodTemplate(String image, List<? extends PodVolume> volumes) {
        this(null, image, volumes);
    }

    @Deprecated
    PodTemplate(String name, String image, List<? extends PodVolume> volumes) {
        this(name, volumes, Collections.emptyList());
        if (image != null) {
            getContainers().add(new ContainerTemplate(name, image));
        }
    }

    @Restricted(NoExternalUse.class) // testing only
    PodTemplate(String name, List<? extends PodVolume> volumes, List<? extends ContainerTemplate> containers) {
        this.name = name;
        this.volumes.addAll(volumes);
        this.containers.addAll(containers);
    }

    private Optional<ContainerTemplate> getFirstContainer() {
        return Optional.ofNullable(getContainers().isEmpty() ? null : getContainers().get(0));
    }

    public String getInheritFrom() {
        return inheritFrom;
    }

    @DataBoundSetter
    public void setInheritFrom(String inheritFrom) {
        this.inheritFrom = inheritFrom;
    }

    @DataBoundSetter
    public void setName(String name) {
        this.name = name;
    }

    public String getName() {
        return name;
    }

    public String getNamespace() {
        return namespace;
    }

    @DataBoundSetter
    public void setNamespace(String namespace) {
        this.namespace = namespace;
    }

    @Deprecated
    public String getImage() {
        return getFirstContainer().map(ContainerTemplate::getImage).orElse(null);
    }

    @Deprecated
    @DataBoundSetter
    public void setCommand(String command) {
        getFirstContainer().ifPresent((i) -> i.setCommand(command));
    }

    @Deprecated
    public String getCommand() {
        return getFirstContainer().map(ContainerTemplate::getCommand).orElse(null);
    }

    @Deprecated
    @DataBoundSetter
    public void setArgs(String args) {
        getFirstContainer().ifPresent((i) -> i.setArgs(args));
    }

    @Deprecated
    public String getArgs() {
        return getFirstContainer().map(ContainerTemplate::getArgs).orElse(null);
    }

    public String getDisplayName() {
        return "Kubernetes Pod Template";
    }

    @DataBoundSetter
    @Deprecated
    public void setRemoteFs(String remoteFs) {
        getFirstContainer().ifPresent((i) -> i.setWorkingDir(remoteFs));
    }

    @Deprecated
    public String getRemoteFs() {
        return getFirstContainer().map(ContainerTemplate::getWorkingDir).orElse(null);
    }

    public void setInstanceCap(int instanceCap) {
        if (instanceCap < 0) {
            this.instanceCap = Integer.MAX_VALUE;
        } else {
            this.instanceCap = instanceCap;
        }
    }

    public int getInstanceCap() {
        return instanceCap;
    }

    public void setSlaveConnectTimeout(int slaveConnectTimeout) {
        if (slaveConnectTimeout <= 0) {
            LOGGER.log(Level.WARNING, "Agent -> Jenkins connection timeout " +
                    "cannot be <= 0. Falling back to the default value: " +
                    DEFAULT_SLAVE_JENKINS_CONNECTION_TIMEOUT);
            this.slaveConnectTimeout = DEFAULT_SLAVE_JENKINS_CONNECTION_TIMEOUT;
        } else {
            this.slaveConnectTimeout = slaveConnectTimeout;
        }
    }

    public int getSlaveConnectTimeout() {
        if (slaveConnectTimeout == 0)
            return DEFAULT_SLAVE_JENKINS_CONNECTION_TIMEOUT;
        return slaveConnectTimeout;
    }

    @DataBoundSetter
    public void setInstanceCapStr(String instanceCapStr) {
        if (StringUtils.isBlank(instanceCapStr)) {
            setInstanceCap(Integer.MAX_VALUE);
        } else {
            setInstanceCap(Integer.parseInt(instanceCapStr));
        }
    }

    public String getInstanceCapStr() {
        if (getInstanceCap() == Integer.MAX_VALUE) {
            return "";
        } else {
            return String.valueOf(instanceCap);
        }
    }

    @DataBoundSetter
    public void setSlaveConnectTimeoutStr(String slaveConnectTimeoutStr) {
        if (StringUtils.isBlank(slaveConnectTimeoutStr)) {
            setSlaveConnectTimeout(DEFAULT_SLAVE_JENKINS_CONNECTION_TIMEOUT);
        } else {
            setSlaveConnectTimeout(Integer.parseInt(slaveConnectTimeoutStr));
        }
    }

    public String getSlaveConnectTimeoutStr() {
        return String.valueOf(slaveConnectTimeout);
    }

    public void setIdleMinutes(int i) {
        this.idleMinutes = i;
    }

    public int getIdleMinutes() {
        return idleMinutes;
    }

    public void setActiveDeadlineSeconds(int i) {
        this.activeDeadlineSeconds = i;
    }

    public int getActiveDeadlineSeconds() {
        return activeDeadlineSeconds;
    }

    @DataBoundSetter
    public void setIdleMinutesStr(String idleMinutes) {
        if (StringUtils.isBlank(idleMinutes)) {
            setIdleMinutes(0);
        } else {
            setIdleMinutes(Integer.parseInt(idleMinutes));
        }
    }

    public String getIdleMinutesStr() {
        if (getIdleMinutes() == 0) {
            return "";
        } else {
            return String.valueOf(idleMinutes);
        }
    }

    @DataBoundSetter
    public void setActiveDeadlineSecondsStr(String activeDeadlineSeconds) {
        if (StringUtils.isBlank(activeDeadlineSeconds)) {
            setActiveDeadlineSeconds(0);
        } else {
            setActiveDeadlineSeconds(Integer.parseInt(activeDeadlineSeconds));
        }
    }

    public String getActiveDeadlineSecondsStr() {
        if (getActiveDeadlineSeconds() == 0) {
            return "";
        } else {
            return String.valueOf(activeDeadlineSeconds);
        }
    }

    public Set<LabelAtom> getLabelSet() {
        return Label.parse(label);
    }

    @DataBoundSetter
    public void setLabel(String label) {
        this.label = label;
    }

    public String getLabel() {
        return label;
    }

    @DataBoundSetter
    public void setNodeSelector(String nodeSelector) {
        this.nodeSelector = nodeSelector;
    }

    public String getNodeSelector() {
        return nodeSelector;
    }

    @DataBoundSetter
    public void setNodeUsageMode(Node.Mode nodeUsageMode) {
        this.nodeUsageMode = nodeUsageMode;
    }

    @DataBoundSetter
    public void setNodeUsageMode(String nodeUsageMode) {
        this.nodeUsageMode = Node.Mode.valueOf(nodeUsageMode);
    }

    public Node.Mode getNodeUsageMode() {
        return nodeUsageMode;
    }

    @Deprecated
    @DataBoundSetter
    public void setPrivileged(boolean privileged) {
        getFirstContainer().ifPresent((i) -> i.setPrivileged(privileged));
    }

    @Deprecated
    public boolean isPrivileged() {
        return getFirstContainer().map(ContainerTemplate::isPrivileged).orElse(false);
    }

    public String getServiceAccount() {
        return serviceAccount;
    }

    @DataBoundSetter
    public void setServiceAccount(String serviceAccount) {
        this.serviceAccount = Util.fixEmpty(serviceAccount);
    }

    @Deprecated
    @DataBoundSetter
    public void setAlwaysPullImage(boolean alwaysPullImage) {
        getFirstContainer().ifPresent((i) -> i.setAlwaysPullImage(alwaysPullImage));
    }

    @Deprecated
    public boolean isAlwaysPullImage() {
        return getFirstContainer().map(ContainerTemplate::isAlwaysPullImage).orElse(false);
    }

    public List<TemplateEnvVar> getEnvVars() {
        if (envVars == null) {
            return Collections.emptyList();
        }
        return envVars;
    }

    public void addEnvVars(List<TemplateEnvVar> envVars) {
        if (envVars != null) {
            this.envVars.addAll(envVars);
        }
    }

    @DataBoundSetter
    public void setEnvVars(List<TemplateEnvVar> envVars) {
        if (envVars != null) {
            this.envVars.clear();
            this.addEnvVars(envVars);
        }
    }

    public List<PodAnnotation> getAnnotations() {
        if (annotations == null) {
            return Collections.emptyList();
        }
        return annotations;
    }

    public void addAnnotations(List<PodAnnotation> annotations) {
        this.annotations.addAll(annotations);
    }


    @DataBoundSetter
    public void setAnnotations(List<PodAnnotation> annotations) {
        if (annotations != null) {
            this.annotations = new ArrayList<PodAnnotation>();
            this.addAnnotations(annotations);
        }
    }

    public List<PodImagePullSecret> getImagePullSecrets() {
        return imagePullSecrets == null ? Collections.emptyList() : imagePullSecrets;
    }

    public void addImagePullSecrets(List<PodImagePullSecret> imagePullSecrets) {
        this.imagePullSecrets.addAll(imagePullSecrets);
    }

    @DataBoundSetter
    public void setImagePullSecrets(List<PodImagePullSecret> imagePullSecrets) {
        if (imagePullSecrets != null) {
            this.imagePullSecrets.clear();
            this.addImagePullSecrets(imagePullSecrets);
        }
    }

    @DataBoundSetter
    public void setNodeProperties(List<ToolLocationNodeProperty> nodeProperties){
        this.nodeProperties = nodeProperties;
    }

    @Nonnull
    public List<ToolLocationNodeProperty> getNodeProperties(){
        if (nodeProperties == null) {
            return Collections.emptyList();
        }
        return nodeProperties;
    }

    @Deprecated
    public String getResourceRequestMemory() {
        return getFirstContainer().map(ContainerTemplate::getResourceRequestMemory).orElse(null);
    }

    @Deprecated
    @DataBoundSetter
    public void setResourceRequestMemory(String resourceRequestMemory) {
        getFirstContainer().ifPresent((i) -> i.setResourceRequestMemory(resourceRequestMemory));
    }

    @Deprecated
    public String getResourceLimitCpu() {
        return getFirstContainer().map(ContainerTemplate::getResourceLimitCpu).orElse(null);
    }

    @Deprecated
    @DataBoundSetter
    public void setResourceLimitCpu(String resourceLimitCpu) {
        getFirstContainer().ifPresent((i) -> i.setResourceLimitCpu(resourceLimitCpu));
    }

    @Deprecated
    public String getResourceLimitMemory() {
        return getFirstContainer().map(ContainerTemplate::getResourceLimitMemory).orElse(null);
    }

    @Deprecated
    @DataBoundSetter
    public void setResourceLimitMemory(String resourceLimitMemory) {
        getFirstContainer().ifPresent((i) -> i.setResourceLimitMemory(resourceLimitMemory));
    }

    @Deprecated
    public String getResourceRequestCpu() {
        return getFirstContainer().map(ContainerTemplate::getResourceRequestCpu).orElse(null);
    }

    @Deprecated
    @DataBoundSetter
    public void setResourceRequestCpu(String resourceRequestCpu) {
        getFirstContainer().ifPresent((i) -> i.setResourceRequestCpu(resourceRequestCpu));
    }

    @DataBoundSetter
    public void setVolumes(@Nonnull List<PodVolume> items) {
        synchronized (this.volumes) {
            this.volumes.clear();
            this.volumes.addAll(items);
        }
    }

    @Nonnull
    public List<PodVolume> getVolumes() {
        if (volumes == null) {
            return Collections.emptyList();
        }
        return volumes;
    }

    public boolean isCustomWorkspaceVolumeEnabled() {
        return customWorkspaceVolumeEnabled;
    }

    @DataBoundSetter
    public void setCustomWorkspaceVolumeEnabled(boolean customWorkspaceVolumeEnabled) {
        this.customWorkspaceVolumeEnabled = customWorkspaceVolumeEnabled;
    }

    public WorkspaceVolume getWorkspaceVolume() {
        return workspaceVolume;
    }

    @DataBoundSetter
    public void setWorkspaceVolume(WorkspaceVolume workspaceVolume) {
        this.workspaceVolume = workspaceVolume;
    }

    @DataBoundSetter
    public void setContainers(@Nonnull List<ContainerTemplate> items) {
        synchronized (this.containers) {
            this.containers.clear();
            this.containers.addAll(items);
        }
    }

    @Nonnull
    public List<ContainerTemplate> getContainers() {
        if (containers == null) {
            return Collections.emptyList();
        }
        return containers;
    }

    @SuppressWarnings("deprecation")
    protected Object readResolve() {
        if (containers == null) {
            // upgrading from 0.8
            containers = new ArrayList<>();
            ContainerTemplate containerTemplate = new ContainerTemplate(KubernetesCloud.JNLP_NAME, this.image);
            containerTemplate.setCommand(command);
            containerTemplate.setArgs(Strings.isNullOrEmpty(args) ? FALLBACK_ARGUMENTS : args);
            containerTemplate.setPrivileged(privileged);
            containerTemplate.setAlwaysPullImage(alwaysPullImage);
            containerTemplate.setEnvVars(envVars);
            containerTemplate.setResourceRequestMemory(resourceRequestMemory);
            containerTemplate.setResourceLimitCpu(resourceLimitCpu);
            containerTemplate.setResourceLimitMemory(resourceLimitMemory);
            containerTemplate.setResourceRequestCpu(resourceRequestCpu);
            containerTemplate.setWorkingDir(remoteFs);
            containers.add(containerTemplate);
        }

        if (annotations == null) {
            annotations = new ArrayList<>();
        }

        return this;
    }

    /**
     * Build a Pod object from a PodTemplate
     * 
     * @param slave
     */
    public Pod build(KubernetesSlave slave) {
        return new PodTemplateBuilder(this).build(slave);
    }

    @Extension
    public static class DescriptorImpl extends Descriptor<PodTemplate> {

        @Override
        public String getDisplayName() {
            return "Kubernetes Pod Template";
        }

        @SuppressWarnings("unused") // Used by jelly
        @Restricted(DoNotUse.class) // Used by jelly
        public List<? extends Descriptor> getEnvVarsDescriptors() {
            return DescriptorVisibilityFilter.apply(null, Jenkins.getInstance().getDescriptorList(TemplateEnvVar.class));
        }
    }

<<<<<<< HEAD
=======
    @Override
    public String toString() {
        return "PodTemplate{" +
                (inheritFrom == null ? "" : "inheritFrom='" + inheritFrom + '\'') +
                (name == null ? "" : ", name='" + name + '\'') +
                (namespace == null ? "" : ", namespace='" + namespace + '\'') +
                (image == null ? "" : ", image='" + image + '\'') +
                (!privileged ? "" : ", privileged=" + privileged) +
                (!alwaysPullImage ? "" : ", alwaysPullImage=" + alwaysPullImage) +
                (command == null ? "" : ", command='" + command + '\'') +
                (args == null ? "" : ", args='" + args + '\'') +
                (remoteFs == null ? "" : ", remoteFs='" + remoteFs + '\'') +
                (instanceCap == Integer.MAX_VALUE ? "" : ", instanceCap=" + instanceCap) +
                (slaveConnectTimeout == DEFAULT_SLAVE_JENKINS_CONNECTION_TIMEOUT ? "" : ", slaveConnectTimeout=" + slaveConnectTimeout) +
                (idleMinutes == 0 ? "" : ", idleMinutes=" + idleMinutes) +
                (activeDeadlineSeconds == 0 ? "" : ", activeDeadlineSeconds=" + activeDeadlineSeconds) +
                (label == null ? "" : ", label='" + label + '\'') +
                (serviceAccount == null ? "" : ", serviceAccount='" + serviceAccount + '\'') +
                (nodeSelector == null ? "" : ", nodeSelector='" + nodeSelector + '\'') +
                (nodeUsageMode == null ? "" : ", nodeUsageMode=" + nodeUsageMode) +
                (resourceRequestCpu == null ? "" : ", resourceRequestCpu='" + resourceRequestCpu + '\'') +
                (resourceRequestMemory == null ? "" : ", resourceRequestMemory='" + resourceRequestMemory + '\'') +
                (resourceLimitCpu == null ? "" : ", resourceLimitCpu='" + resourceLimitCpu + '\'') +
                (resourceLimitMemory == null ? "" : ", resourceLimitMemory='" + resourceLimitMemory + '\'') +
                (!customWorkspaceVolumeEnabled ? "" : ", customWorkspaceVolumeEnabled=" + customWorkspaceVolumeEnabled) +
                (workspaceVolume == null ? "" : ", workspaceVolume=" + workspaceVolume) +
                (volumes == null || volumes.isEmpty() ? "" : ", volumes=" + volumes) +
                (containers == null || containers.isEmpty() ? "" : ", containers=" + containers) +
                (envVars == null || envVars.isEmpty() ? "" : ", envVars=" + envVars) +
                (annotations == null || annotations.isEmpty() ? "" : ", annotations=" + annotations) +
                (imagePullSecrets == null || imagePullSecrets.isEmpty() ? "" : ", imagePullSecrets=" + imagePullSecrets) +
                (nodeProperties == null || nodeProperties.isEmpty() ? "" : ", nodeProperties=" + nodeProperties) +
                '}';
    }
>>>>>>> 023f8e25
}<|MERGE_RESOLUTION|>--- conflicted
+++ resolved
@@ -612,8 +612,6 @@
         }
     }
 
-<<<<<<< HEAD
-=======
     @Override
     public String toString() {
         return "PodTemplate{" +
@@ -648,5 +646,4 @@
                 (nodeProperties == null || nodeProperties.isEmpty() ? "" : ", nodeProperties=" + nodeProperties) +
                 '}';
     }
->>>>>>> 023f8e25
 }