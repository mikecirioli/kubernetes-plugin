--- conflicted
+++ resolved
@@ -1031,13 +1031,9 @@
                 (resourceRequestEphemeral == null ? "" : ", resourceRequestEphemeral='" + resourceRequestEphemeral + '\'') +
                 (resourceLimitCpu == null ? "" : ", resourceLimitCpu='" + resourceLimitCpu + '\'') +
                 (resourceLimitMemory == null ? "" : ", resourceLimitMemory='" + resourceLimitMemory + '\'') +
-<<<<<<< HEAD
                 (resourceLimitEphemeral == null ? "" : ", resourceLimitEphemeral='" + resourceLimitEphemeral + '\'') +
-                ", workspaceVolume=" + workspaceVolume +
-=======
                 (workspaceVolume == null ? "" : ", workspaceVolume='" + workspaceVolume + '\'') +
                 (podRetention == null ? "" : ", podRetention='" + podRetention + '\'') +
->>>>>>> 57707a8f
                 (volumes == null || volumes.isEmpty() ? "" : ", volumes=" + volumes) +
                 (containers == null || containers.isEmpty() ? "" : ", containers=" + containers) +
                 (envVars == null || envVars.isEmpty() ? "" : ", envVars=" + envVars) +
