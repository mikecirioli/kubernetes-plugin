<project xmlns="http://maven.apache.org/POM/4.0.0" xmlns:xsi="http://www.w3.org/2001/XMLSchema-instance" xsi:schemaLocation="http://maven.apache.org/POM/4.0.0 http://maven.apache.org/maven-v4_0_0.xsd">
  <modelVersion>4.0.0</modelVersion>
  <parent>
    <groupId>org.jenkins-ci.plugins</groupId>
    <artifactId>plugin</artifactId>
    <version>3.47</version>
    <relativePath />
  </parent>

  <groupId>org.csanchez.jenkins.plugins</groupId>
  <artifactId>kubernetes</artifactId>
  <version>${revision}${changelist}</version>
  <name>Kubernetes plugin</name>
  <description>Jenkins plugin to run dynamic agents in a Kubernetes cluster</description>
  <packaging>hpi</packaging>
  <url>https://wiki.jenkins-ci.org/display/JENKINS/Kubernetes+Plugin</url>

  <scm>
    <connection>scm:git:https://github.com/jenkinsci/kubernetes-plugin.git</connection>
    <developerConnection>scm:git:https://github.com/jenkinsci/kubernetes-plugin.git</developerConnection>
    <url>https://github.com/jenkinsci/kubernetes-plugin</url>
    <tag>${scmTag}</tag>
  </scm>

  <licenses>
    <license>
      <name>Apache License 2.0</name>
      <url>https://www.apache.org/licenses/LICENSE-2.0</url>
      <distribution>repo</distribution>
    </license>
  </licenses>

  <developers>
    <developer>
      <id>carlos</id>
      <name>Carlos Sanchez</name>
      <email>carlos@apache.org</email>
    </developer>
  </developers>

  <properties>
    <revision>1.17.4</revision>
    <changelist>-SNAPSHOT</changelist>
    <!-- in minikube
    minikube ip | sed -e 's/\([0-9]*\.[0-9]*\.[0-9]*\).*/\1.1/' -->
    <connectorHost />
    <jenkins.host.address />
    <java.level>8</java.level>
    <jenkins.version>2.176.1</jenkins.version>
    <no-test-jar>false</no-test-jar>
    <useBeta>true</useBeta>
    <surefire.rerunFailingTestsCount>0</surefire.rerunFailingTestsCount>
    <pipeline-model-definition.version>1.3.7</pipeline-model-definition.version>
    <slf4jVersion>1.7.26</slf4jVersion>
    <kubernetes-client.version>4.3.0</kubernetes-client.version>
  </properties>

  <dependencies>
    <dependency>
      <groupId>io.fabric8</groupId>
      <artifactId>kubernetes-client</artifactId>
      <version>${kubernetes-client.version}</version>
      <exclusions>
        <!-- Jackson logic comes from plugins -->
        <exclusion>
          <groupId>com.fasterxml.jackson.core</groupId>
          <artifactId>jackson-core</artifactId>
        </exclusion>
        <exclusion>
          <groupId>com.fasterxml.jackson.core</groupId>
          <artifactId>jackson-databind</artifactId>
        </exclusion>
      </exclusions>
    </dependency>
    <dependency>
      <groupId>io.fabric8</groupId>
      <artifactId>openshift-client</artifactId>
      <version>${kubernetes-client.version}</version>
    </dependency>

    <dependency>
      <groupId>org.jenkins-ci.plugins</groupId>
      <artifactId>jackson2-api</artifactId>
      <version>2.9.9</version>
    </dependency>
    <dependency>
      <groupId>org.jenkins-ci.plugins</groupId>
      <artifactId>structs</artifactId>
    </dependency>
    <dependency>
      <groupId>org.jenkins-ci.plugins</groupId>
      <artifactId>credentials</artifactId>
    </dependency>
    <dependency>
      <groupId>org.jenkins-ci.plugins</groupId>
      <artifactId>plain-credentials</artifactId>
      <version>1.5</version>
    </dependency>
    <dependency>
      <groupId>org.jenkinsci.plugins</groupId>
      <artifactId>kubernetes-credentials</artifactId>
      <version>0.4.0</version>
    </dependency>

    <dependency> <!-- Requires Permission -->
      <groupId>org.jenkins-ci.plugins</groupId>
      <artifactId>cloudbees-folder</artifactId>
      <version>6.8</version>
    </dependency>

    <dependency>
      <groupId>org.jenkins-ci.plugins</groupId>
      <artifactId>durable-task</artifactId>
    </dependency>
    <dependency>
      <groupId>org.jenkins-ci.plugins</groupId>
      <artifactId>variant</artifactId>
      <version>1.2</version>
    </dependency>
    <dependency>
      <groupId>org.jenkins-ci.plugins.workflow</groupId>
      <artifactId>workflow-step-api</artifactId>
    </dependency>
    <dependency>
      <groupId>org.jenkins-ci.plugins.workflow</groupId>
      <artifactId>workflow-api</artifactId>
    </dependency>
    <dependency> <!-- DeclarativeAgent -->
      <groupId>org.jenkinsci.plugins</groupId>
      <artifactId>pipeline-model-extensions</artifactId>
      <version>${pipeline-model-definition.version}</version>
      <optional>true</optional>
    </dependency>

    <!-- for testing -->
    <dependency>
      <groupId>org.jenkins-ci.plugins.workflow</groupId>
      <artifactId>workflow-job</artifactId>
      <scope>test</scope>
    </dependency>
    <dependency>
      <groupId>org.jenkins-ci.plugins.workflow</groupId>
      <artifactId>workflow-basic-steps</artifactId>
      <scope>test</scope>
    </dependency>
    <dependency>
      <groupId>org.jenkins-ci.plugins.workflow</groupId>
      <artifactId>workflow-durable-task-step</artifactId>
<<<<<<< HEAD
=======
      <version>2.33</version>
>>>>>>> f5e73da7
      <scope>test</scope>
    </dependency>
    <dependency> <!-- SemaphoreStep -->
      <groupId>org.jenkins-ci.plugins.workflow</groupId>
      <artifactId>workflow-support</artifactId>
      <classifier>tests</classifier>
      <scope>test</scope>
    </dependency>
    <dependency>
      <groupId>org.jenkinsci.plugins</groupId>
      <artifactId>pipeline-model-definition</artifactId>
      <version>${pipeline-model-definition.version}</version>
      <scope>test</scope>
    </dependency>
    <dependency>
      <groupId>org.jenkins-ci.plugins.workflow</groupId>
      <artifactId>workflow-cps</artifactId>
      <scope>test</scope>
    </dependency>
    <dependency>
      <groupId>org.mockito</groupId>
      <artifactId>mockito-core</artifactId>
      <scope>test</scope>
    </dependency>
    <dependency>
      <groupId>org.jenkins-ci.plugins</groupId>
      <artifactId>git</artifactId>
      <version>3.9.1</version>
      <scope>test</scope>
    </dependency>
    <dependency>
      <groupId>org.jenkins-ci.plugins</groupId>
      <artifactId>git</artifactId>
      <version>3.9.1</version>
      <classifier>tests</classifier>
      <scope>test</scope>
    </dependency>
    <dependency>
      <groupId>org.jenkins-ci.plugins</groupId>
      <artifactId>scm-api</artifactId>
      <scope>test</scope>
      <classifier>tests</classifier>
    </dependency>
    <!-- for ContainerExecDecoratorPipelineTest -->
    <dependency>
      <groupId>org.jenkins-ci.plugins</groupId>
      <artifactId>ssh-agent</artifactId>
      <version>1.17</version>
      <scope>test</scope>
      <exclusions>
        <exclusion> <!-- pluginFirstClassLoader, and anyway kroniak/ssh-client includes /usr/bin/ssh-agent so JVM client is unused -->
          <groupId>org.apache.sshd</groupId>
          <artifactId>sshd-core</artifactId>
        </exclusion>
      </exclusions>
    </dependency>
    <dependency>
      <groupId>org.jenkins-ci.plugins</groupId>
      <artifactId>bouncycastle-api</artifactId>
      <version>2.17</version>
      <scope>test</scope>
    </dependency>
    <dependency>
      <groupId>org.jenkins-ci.plugins</groupId>
      <artifactId>docker-workflow</artifactId>
      <version>1.18</version>
      <scope>test</scope>
    </dependency>
    <dependency>
      <groupId>org.jenkins-ci.plugins</groupId>
      <artifactId>docker-commons</artifactId>
      <version>1.14</version>
    </dependency>
  </dependencies>


  <dependencyManagement>
    <dependencies>
      <dependency>
        <groupId>io.jenkins.tools.bom</groupId>
        <artifactId>bom</artifactId>
        <version>2.176.1</version>
        <scope>import</scope>
        <type>pom</type>
      </dependency>
      <dependency>
        <groupId>org.jenkins-ci.plugins</groupId>
        <artifactId>git-client</artifactId>
        <version>2.7.5</version>
      </dependency>
      <dependency>
        <groupId>org.jenkins-ci.plugins</groupId>
        <artifactId>credentials-binding</artifactId>
        <version>1.17</version>
      </dependency>
      <dependency>
        <groupId>org.jenkins-ci</groupId>
        <artifactId>annotation-indexer</artifactId>
        <version>1.12</version>
      </dependency>
      <dependency>
        <groupId>org.apache.commons</groupId>
        <artifactId>commons-lang3</artifactId>
        <version>3.8.1</version>
      </dependency>
      <!-- force kubernetes-client dependency to match jackson2-api plugin version -->
      <dependency>
        <groupId>com.fasterxml.jackson.dataformat</groupId>
        <artifactId>jackson-dataformat-yaml</artifactId>
        <version>2.9.9</version>
      </dependency>
    </dependencies>
  </dependencyManagement>

  <build>
    <plugins>
      <plugin>
        <groupId>org.apache.maven.plugins</groupId>
        <artifactId>maven-surefire-plugin</artifactId>
        <configuration>
          <systemPropertyVariables>
            <hudson.slaves.NodeProvisioner.initialDelay>0</hudson.slaves.NodeProvisioner.initialDelay>
            <hudson.slaves.NodeProvisioner.recurrencePeriod>1000</hudson.slaves.NodeProvisioner.recurrencePeriod>
            <!-- listen in this interface for connections from kubernetes pods -->
            <connectorHost>${connectorHost}</connectorHost>
            <!-- have pods connect to this address for Jenkins -->
            <jenkins.host.address>${jenkins.host.address}</jenkins.host.address>
          </systemPropertyVariables>
        </configuration>
      </plugin>
      <plugin>
        <groupId>org.jenkins-ci.tools</groupId>
        <artifactId>maven-hpi-plugin</artifactId>
        <configuration>
          <!-- with the default setting seems that an older version of jackson from core is used
            java.lang.NoSuchMethodError: com.fasterxml.jackson.core.JsonFactory.requiresPropertyOrdering()Z
            at com.fasterxml.jackson.databind.ObjectMapper.<init>(ObjectMapper.java:549)
            at com.fasterxml.jackson.databind.ObjectMapper.<init>(ObjectMapper.java:460)
            at io.fabric8.kubernetes.client.utils.Serialization.<clinit>(Serialization.java:37)
          -->
          <pluginFirstClassLoader>true</pluginFirstClassLoader>
          <systemProperties>
            <hudson.slaves.NodeProvisioner.initialDelay>0</hudson.slaves.NodeProvisioner.initialDelay>
            <hudson.slaves.NodeProvisioner.MARGIN>50</hudson.slaves.NodeProvisioner.MARGIN>
            <hudson.slaves.NodeProvisioner.MARGIN0>0.85</hudson.slaves.NodeProvisioner.MARGIN0>
          </systemProperties>
        </configuration>
      </plugin>
      <plugin>
        <groupId>org.codehaus.mojo</groupId>
        <artifactId>versions-maven-plugin</artifactId>
        <version>2.1</version>
        <configuration>
          <rulesUri>file://${basedir}/src/test/resources/rules.xml</rulesUri>
        </configuration>
      </plugin>
    </plugins>
  </build>

  <!-- get every artifact through repo.jenkins-ci.org, which proxies all the artifacts that we need -->
  <repositories>
    <repository>
      <id>repo.jenkins-ci.org</id>
      <url>https://repo.jenkins-ci.org/public/</url>
    </repository>
  </repositories>

  <pluginRepositories>
    <pluginRepository>
      <id>repo.jenkins-ci.org</id>
      <url>https://repo.jenkins-ci.org/public/</url>
    </pluginRepository>
  </pluginRepositories>

  <profiles>
    <profile>
      <id>docker</id>
      <properties>
        <connectorHost>192.168.1.27</connectorHost>
        <jenkins.host.address>192.168.1.27</jenkins.host.address>
      </properties>
    </profile>
    <profile>
      <id>microk8s</id>
      <properties>
        <connectorHost>10.1.1.1</connectorHost>
        <jenkins.host.address>10.1.1.1</jenkins.host.address>
      </properties>
    </profile>
    <profile>
      <id>docker-desktop</id>
      <properties>
        <connectorHost>127.0.0.1</connectorHost>
        <jenkins.host.address>host.docker.internal</jenkins.host.address>
      </properties>
    </profile>
  </profiles>

</project><|MERGE_RESOLUTION|>--- conflicted
+++ resolved
@@ -146,10 +146,7 @@
     <dependency>
       <groupId>org.jenkins-ci.plugins.workflow</groupId>
       <artifactId>workflow-durable-task-step</artifactId>
-<<<<<<< HEAD
-=======
       <version>2.33</version>
->>>>>>> f5e73da7
       <scope>test</scope>
     </dependency>
     <dependency> <!-- SemaphoreStep -->
