--- conflicted
+++ resolved
@@ -234,15 +234,15 @@
       <scope>test</scope>
     </dependency>
     <dependency>
-<<<<<<< HEAD
       <groupId>org.jenkins-ci.plugins</groupId>
       <artifactId>docker-workflow</artifactId>
       <version>1.23</version>
-=======
+      <scope>test</scope>
+    </dependency>
+    <dependency>
       <!-- Required to test run src/main/resources/org/csanchez/jenkins/plugins/kubernetes/pipeline/samples/maven.groovy -->
       <groupId>org.jenkins-ci.plugins</groupId>
       <artifactId>junit</artifactId>
->>>>>>> 816325c5
       <scope>test</scope>
     </dependency>
   </dependencies>
