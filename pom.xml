--- conflicted
+++ resolved
@@ -45,11 +45,7 @@
     <connectorHost />
     <jenkins.host.address />
     <slaveAgentPort />
-<<<<<<< HEAD
-    <jenkins.version>2.346.3</jenkins.version>
-=======
     <jenkins.version>2.361.4</jenkins.version>
->>>>>>> 642b99bf
     <no-test-jar>false</no-test-jar>
     <useBeta>true</useBeta>
     <gitHubRepo>jenkinsci/${project.artifactId}-plugin</gitHubRepo>
@@ -255,13 +251,8 @@
     <dependencies>
       <dependency>
         <groupId>io.jenkins.tools.bom</groupId>
-<<<<<<< HEAD
-        <artifactId>bom-2.346.x</artifactId>
-        <version>1706.vc166d5f429f8</version>
-=======
         <artifactId>bom-2.361.x</artifactId>
         <version>1742.vb_70478c1b_25f</version>
->>>>>>> 642b99bf
         <scope>import</scope>
         <type>pom</type>
       </dependency>
