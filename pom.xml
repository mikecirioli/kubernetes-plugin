--- conflicted
+++ resolved
@@ -39,11 +39,7 @@
   </developers>
 
   <properties>
-<<<<<<< HEAD
-    <revision>1.30.2</revision>
-=======
     <revision>1.30.3</revision>
->>>>>>> f251c1e3
     <changelist>-SNAPSHOT</changelist>
     <!-- in minikube
     minikube ip | sed -e 's/\([0-9]*\.[0-9]*\.[0-9]*\).*/\1.1/' -->
