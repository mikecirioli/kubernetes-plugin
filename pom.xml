<project xmlns="http://maven.apache.org/POM/4.0.0" xmlns:xsi="http://www.w3.org/2001/XMLSchema-instance" xsi:schemaLocation="http://maven.apache.org/POM/4.0.0 http://maven.apache.org/maven-v4_0_0.xsd">
  <modelVersion>4.0.0</modelVersion>
  <parent>
    <groupId>org.jenkins-ci.plugins</groupId>
    <artifactId>plugin</artifactId>
    <version>3.54</version>
    <relativePath />
  </parent>

  <groupId>org.csanchez.jenkins.plugins</groupId>
  <artifactId>kubernetes</artifactId>
  <version>${revision}${changelist}</version>
  <name>Kubernetes plugin</name>
  <description>Jenkins plugin to run dynamic agents in a Kubernetes cluster</description>
  <packaging>hpi</packaging>
  <url>https://github.com/jenkinsci/kubernetes-plugin</url>

  <scm>
    <connection>scm:git:https://github.com/jenkinsci/kubernetes-plugin.git</connection>
    <developerConnection>scm:git:https://github.com/jenkinsci/kubernetes-plugin.git</developerConnection>
    <url>https://github.com/jenkinsci/kubernetes-plugin</url>
    <tag>${scmTag}</tag>
  </scm>

  <licenses>
    <license>
      <name>Apache License 2.0</name>
      <url>https://www.apache.org/licenses/LICENSE-2.0</url>
      <distribution>repo</distribution>
    </license>
  </licenses>

  <developers>
    <developer>
      <id>carlos</id>
      <name>Carlos Sanchez</name>
      <email>carlos@apache.org</email>
    </developer>
  </developers>

  <properties>
    <revision>1.22.3</revision>
    <changelist>-SNAPSHOT</changelist>
    <!-- in minikube
    minikube ip | sed -e 's/\([0-9]*\.[0-9]*\.[0-9]*\).*/\1.1/' -->
    <connectorHost />
    <jenkins.host.address />
    <slaveAgentPort />
    <java.level>8</java.level>
    <jenkins.version>2.190.1</jenkins.version>
    <no-test-jar>false</no-test-jar>
    <surefire.rerunFailingTestsCount>0</surefire.rerunFailingTestsCount>
    <pipeline-model-definition.version>1.3.7</pipeline-model-definition.version>
    <slf4jVersion>1.7.26</slf4jVersion>
  </properties>

  <dependencies>
    <dependency>
<<<<<<< HEAD
=======
      <groupId>org.jenkins-ci.plugins</groupId>
      <artifactId>kubernetes-client-api</artifactId>
      <version>4.6.4-2</version>
    </dependency>
    <dependency>
>>>>>>> d4f0ba3f
      <groupId>org.jenkins-ci.plugins</groupId>
      <artifactId>jackson2-api</artifactId>
      <version>2.10.1</version>
    </dependency>
    <dependency>
      <groupId>org.jenkins-ci.plugins</groupId>
      <artifactId>structs</artifactId>
    </dependency>
    <dependency>
      <groupId>org.jenkins-ci.plugins</groupId>
      <artifactId>credentials</artifactId>
    </dependency>
    <dependency>
      <groupId>org.jenkins-ci.plugins</groupId>
      <artifactId>plain-credentials</artifactId>
    </dependency>
    <dependency>
      <groupId>org.jenkinsci.plugins</groupId>
      <artifactId>kubernetes-credentials</artifactId>
<<<<<<< HEAD
      <version>0.4.2-SNAPSHOT</version>
    </dependency>
    <dependency>
      <groupId>org.jenkins-ci.plugins</groupId>
      <artifactId>authentication-tokens</artifactId>
      <version>1.3</version>
=======
      <version>0.4.1</version>
>>>>>>> d4f0ba3f
    </dependency>

    <dependency> <!-- Requires Permission -->
      <groupId>org.jenkins-ci.plugins</groupId>
      <artifactId>cloudbees-folder</artifactId>
    </dependency>

    <dependency>
      <groupId>org.jenkins-ci.plugins</groupId>
      <artifactId>durable-task</artifactId>
    </dependency>
    <dependency>
      <groupId>org.jenkins-ci.plugins</groupId>
      <artifactId>variant</artifactId>
    </dependency>
    <dependency>
      <groupId>org.jenkins-ci.plugins.workflow</groupId>
      <artifactId>workflow-step-api</artifactId>
      <version>2.21</version>
    </dependency>
    <dependency>
      <groupId>org.jenkins-ci.plugins.workflow</groupId>
      <artifactId>workflow-api</artifactId>
    </dependency>
    <dependency> <!-- DeclarativeAgent -->
      <groupId>org.jenkinsci.plugins</groupId>
      <artifactId>pipeline-model-extensions</artifactId>
      <version>${pipeline-model-definition.version}</version>
      <optional>true</optional>
    </dependency>

    <!-- for testing -->
    <dependency>
      <groupId>org.jenkins-ci.plugins.workflow</groupId>
      <artifactId>workflow-job</artifactId>
      <scope>test</scope>
    </dependency>
    <dependency>
      <groupId>org.jenkins-ci.plugins.workflow</groupId>
      <artifactId>workflow-basic-steps</artifactId>
      <scope>test</scope>
    </dependency>
    <dependency>
      <groupId>org.jenkins-ci.plugins.workflow</groupId>
      <artifactId>workflow-durable-task-step</artifactId>
      <scope>test</scope>
    </dependency>
    <dependency> <!-- SemaphoreStep -->
      <groupId>org.jenkins-ci.plugins.workflow</groupId>
      <artifactId>workflow-support</artifactId>
      <classifier>tests</classifier>
      <scope>test</scope>
    </dependency>
    <dependency>
      <groupId>org.jenkinsci.plugins</groupId>
      <artifactId>pipeline-model-definition</artifactId>
      <version>${pipeline-model-definition.version}</version>
      <scope>test</scope>
    </dependency>
    <dependency>
      <groupId>org.jenkins-ci.plugins.workflow</groupId>
      <artifactId>workflow-cps</artifactId>
      <scope>test</scope>
    </dependency>
    <dependency>
      <groupId>org.mockito</groupId>
      <artifactId>mockito-core</artifactId>
      <scope>test</scope>
    </dependency>
    <dependency>
      <groupId>org.jenkins-ci.plugins</groupId>
      <artifactId>git</artifactId>
      <scope>test</scope>
      <exclusions>
        <!-- Already included through pipeline-model-extensions and causing them to be packaged -->
        <exclusion>
          <groupId>org.jenkins-ci.plugins</groupId>
          <artifactId>ssh-credentials</artifactId>
        </exclusion>
        <exclusion>
          <groupId>joda-time</groupId>
          <artifactId>joda-time</artifactId>
        </exclusion>
      </exclusions>
    </dependency>
    <dependency>
      <groupId>org.jenkins-ci.plugins</groupId>
      <artifactId>git</artifactId>
      <classifier>tests</classifier>
      <scope>test</scope>
      <exclusions>
        <!-- Already included through pipeline-model-extensions and causing them to be packaged -->
        <exclusion>
          <groupId>org.jenkins-ci.plugins</groupId>
          <artifactId>ssh-credentials</artifactId>
        </exclusion>
        <exclusion>
          <groupId>joda-time</groupId>
          <artifactId>joda-time</artifactId>
        </exclusion>
      </exclusions>
    </dependency>
    <dependency>
      <groupId>org.jenkins-ci.plugins</groupId>
      <artifactId>scm-api</artifactId>
      <scope>test</scope>
      <classifier>tests</classifier>
    </dependency>
    <!-- for ContainerExecDecoratorPipelineTest -->
    <dependency>
      <groupId>org.jenkins-ci.plugins</groupId>
      <artifactId>ssh-agent</artifactId>
      <version>1.17</version>
      <scope>test</scope>
      <exclusions>
        <exclusion>
          <groupId>org.apache.sshd</groupId>
          <artifactId>sshd-core</artifactId>
        </exclusion>
        <exclusion>
          <groupId>org.jenkins-ci.plugins</groupId>
          <artifactId>ssh-credentials</artifactId>
        </exclusion>
      </exclusions>
    </dependency>
    <dependency> <!-- TODO for #sshagent pending https://github.com/jenkinsci/ssh-credentials-plugin/pull/47 -->
      <groupId>org.jenkins-ci.plugins</groupId>
      <artifactId>trilead-api</artifactId>
      <version>1.0.5</version>
      <scope>test</scope>
    </dependency>
    <dependency>
      <groupId>org.jenkins-ci.plugins</groupId>
      <artifactId>bouncycastle-api</artifactId>
      <version>2.17</version>
      <scope>test</scope>
    </dependency>
    <dependency>
      <groupId>org.jenkins-ci.plugins</groupId>
      <artifactId>docker-workflow</artifactId>
      <version>1.21</version>
      <scope>test</scope>
    </dependency>
    <dependency>
      <groupId>org.jenkins-ci.plugins</groupId>
      <artifactId>docker-commons</artifactId>
      <version>1.14</version>
    </dependency>
    <dependency>
      <groupId>org.jenkins-ci.modules</groupId>
      <artifactId>instance-identity</artifactId>
      <version>2.2</version>
    </dependency>
    <dependency>
      <groupId>pl.pragmatists</groupId>
      <artifactId>JUnitParams</artifactId>
      <version>1.1.1</version>
      <scope>test</scope>
    </dependency>
  </dependencies>


  <dependencyManagement>
    <dependencies>
      <dependency>
        <groupId>io.jenkins.tools.bom</groupId>
        <artifactId>bom-2.176.x</artifactId>
        <version>4</version>
        <scope>import</scope>
        <type>pom</type>
      </dependency>
      <dependency>
        <groupId>org.jenkins-ci</groupId>
        <artifactId>annotation-indexer</artifactId>
        <version>1.12</version>
      </dependency>
      <dependency>
        <groupId>org.apache.commons</groupId>
        <artifactId>commons-lang3</artifactId>
        <version>3.8.1</version>
      </dependency>
    </dependencies>
  </dependencyManagement>

  <build>
    <plugins>
      <plugin>
        <groupId>org.apache.maven.plugins</groupId>
        <artifactId>maven-surefire-plugin</artifactId>
        <configuration>
          <systemPropertyVariables>
            <hudson.slaves.NodeProvisioner.initialDelay>0</hudson.slaves.NodeProvisioner.initialDelay>
            <hudson.slaves.NodeProvisioner.recurrencePeriod>1000</hudson.slaves.NodeProvisioner.recurrencePeriod>
            <!-- listen in this interface for connections from kubernetes pods -->
            <connectorHost>${connectorHost}</connectorHost>
            <!-- have pods connect to this address for Jenkins -->
            <jenkins.host.address>${jenkins.host.address}</jenkins.host.address>
            <slaveAgentPort>${slaveAgentPort}</slaveAgentPort>
          </systemPropertyVariables>
        </configuration>
      </plugin>
      <plugin>
        <groupId>org.jenkins-ci.tools</groupId>
        <artifactId>maven-hpi-plugin</artifactId>
        <configuration>
          <systemProperties>
            <hudson.slaves.NodeProvisioner.initialDelay>0</hudson.slaves.NodeProvisioner.initialDelay>
            <hudson.slaves.NodeProvisioner.MARGIN>50</hudson.slaves.NodeProvisioner.MARGIN>
            <hudson.slaves.NodeProvisioner.MARGIN0>0.85</hudson.slaves.NodeProvisioner.MARGIN0>
          </systemProperties>
        </configuration>
      </plugin>
      <plugin>
        <groupId>org.codehaus.mojo</groupId>
        <artifactId>versions-maven-plugin</artifactId>
        <version>2.7</version>
        <configuration>
          <rulesUri>file://${basedir}/src/test/resources/rules.xml</rulesUri>
        </configuration>
      </plugin>
    </plugins>
  </build>

  <!-- get every artifact through repo.jenkins-ci.org, which proxies all the artifacts that we need -->
  <repositories>
    <repository>
      <id>repo.jenkins-ci.org</id>
      <url>https://repo.jenkins-ci.org/public/</url>
    </repository>
  </repositories>

  <pluginRepositories>
    <pluginRepository>
      <id>repo.jenkins-ci.org</id>
      <url>https://repo.jenkins-ci.org/public/</url>
    </pluginRepository>
  </pluginRepositories>

  <profiles>
    <profile>
      <id>docker</id>
      <properties>
        <connectorHost>192.168.1.27</connectorHost>
        <jenkins.host.address>192.168.1.27</jenkins.host.address>
      </properties>
    </profile>
    <profile>
      <id>microk8s</id>
      <properties>
        <connectorHost>10.1.1.1</connectorHost>
        <jenkins.host.address>10.1.1.1</jenkins.host.address>
      </properties>
    </profile>
    <profile>
      <id>docker-desktop</id>
      <properties>
        <connectorHost>127.0.0.1</connectorHost>
        <jenkins.host.address>host.docker.internal</jenkins.host.address>
      </properties>
    </profile>
  </profiles>

</project><|MERGE_RESOLUTION|>--- conflicted
+++ resolved
@@ -56,14 +56,11 @@
 
   <dependencies>
     <dependency>
-<<<<<<< HEAD
-=======
       <groupId>org.jenkins-ci.plugins</groupId>
       <artifactId>kubernetes-client-api</artifactId>
       <version>4.6.4-2</version>
     </dependency>
     <dependency>
->>>>>>> d4f0ba3f
       <groupId>org.jenkins-ci.plugins</groupId>
       <artifactId>jackson2-api</artifactId>
       <version>2.10.1</version>
@@ -83,16 +80,12 @@
     <dependency>
       <groupId>org.jenkinsci.plugins</groupId>
       <artifactId>kubernetes-credentials</artifactId>
-<<<<<<< HEAD
       <version>0.4.2-SNAPSHOT</version>
     </dependency>
     <dependency>
       <groupId>org.jenkins-ci.plugins</groupId>
       <artifactId>authentication-tokens</artifactId>
       <version>1.3</version>
-=======
-      <version>0.4.1</version>
->>>>>>> d4f0ba3f
     </dependency>
 
     <dependency> <!-- Requires Permission -->
